[[package]]
name = "aiohttp"
version = "3.6.2"
description = "Async http client/server framework (asyncio)"
category = "main"
optional = false
python-versions = ">=3.5.3"

[package.dependencies]
async-timeout = ">=3.0,<4.0"
attrs = ">=17.3.0"
chardet = ">=2.0,<4.0"
multidict = ">=4.5,<5.0"
yarl = ">=1.0,<2.0"

[package.extras]
speedups = ["aiodns", "brotlipy", "cchardet"]

[[package]]
name = "appdirs"
version = "1.4.4"
description = "A small Python module for determining appropriate platform-specific dirs, e.g. a \"user data dir\"."
category = "dev"
optional = false
python-versions = "*"

[[package]]
name = "astroid"
version = "2.4.2"
description = "An abstract syntax tree for Python with inference support."
category = "dev"
optional = false
python-versions = ">=3.5"

[package.dependencies]
lazy-object-proxy = ">=1.4.0,<1.5.0"
six = ">=1.12,<2.0"
wrapt = ">=1.11,<2.0"

[[package]]
name = "async-timeout"
version = "3.0.1"
description = "Timeout context manager for asyncio programs"
category = "main"
optional = false
python-versions = ">=3.5.3"

[[package]]
name = "asynctest"
version = "0.13.0"
description = "Enhance the standard unittest package with features for testing asyncio libraries"
category = "dev"
optional = false
python-versions = ">=3.5"

[package.source]
type = "git"
url = "https://github.com/Martiusweb/asynctest.git"
<<<<<<< HEAD
reference = "py3.8"
resolved_reference = "9aefec8dd301bf8c4a4e03a22fb4ec64c2b479cf"
=======
>>>>>>> d90d1747

[[package]]
name = "atomicwrites"
version = "1.4.0"
description = "Atomic file writes."
category = "dev"
optional = false
python-versions = ">=2.7, !=3.0.*, !=3.1.*, !=3.2.*, !=3.3.*"

[[package]]
name = "attrs"
version = "20.2.0"
description = "Classes Without Boilerplate"
category = "main"
optional = false
python-versions = ">=2.7, !=3.0.*, !=3.1.*, !=3.2.*, !=3.3.*"

[package.extras]
dev = ["coverage[toml] (>=5.0.2)", "hypothesis", "pympler", "pytest (>=4.3.0)", "six", "zope.interface", "sphinx", "sphinx-rtd-theme", "pre-commit"]
docs = ["sphinx", "sphinx-rtd-theme", "zope.interface"]
tests = ["coverage[toml] (>=5.0.2)", "hypothesis", "pympler", "pytest (>=4.3.0)", "six", "zope.interface"]
tests_no_zope = ["coverage[toml] (>=5.0.2)", "hypothesis", "pympler", "pytest (>=4.3.0)", "six"]

[[package]]
name = "autoflake"
version = "1.4"
description = "Removes unused imports and unused variables"
category = "dev"
optional = false
python-versions = "*"

[package.dependencies]
pyflakes = ">=1.1.0"

[[package]]
name = "backoff"
version = "1.10.0"
description = "Function decoration for backoff and retry"
category = "main"
optional = false
python-versions = ">=2.7, !=3.0.*, !=3.1.*, !=3.2.*, !=3.3.*, !=3.4.*"

[[package]]
name = "bandit"
version = "1.6.2"
description = "Security oriented static analyser for python code."
category = "dev"
optional = false
python-versions = "*"

[package.dependencies]
colorama = {version = ">=0.3.9", markers = "platform_system == \"Windows\""}
GitPython = ">=1.0.1"
PyYAML = ">=3.13"
six = ">=1.10.0"
stevedore = ">=1.20.0"

[[package]]
name = "bullet"
version = "2.2.0"
description = "Beautiful Python prompts made simple."
category = "main"
optional = false
python-versions = "*"

[[package]]
name = "cachetools"
version = "4.1.1"
description = "Extensible memoizing collections and decorators"
category = "dev"
optional = false
python-versions = "~=3.5"

[[package]]
name = "certifi"
version = "2020.6.20"
description = "Python package for providing Mozilla's CA Bundle."
category = "main"
optional = false
python-versions = "*"

[[package]]
name = "cfgv"
version = "3.2.0"
description = "Validate configuration and produce human readable error messages."
category = "dev"
optional = false
python-versions = ">=3.6.1"

[[package]]
name = "chardet"
version = "3.0.4"
description = "Universal encoding detector for Python 2 and 3"
category = "main"
optional = false
python-versions = "*"

[[package]]
name = "click"
version = "7.1.2"
description = "Composable command line interface toolkit"
category = "main"
optional = false
python-versions = ">=2.7, !=3.0.*, !=3.1.*, !=3.2.*, !=3.3.*, !=3.4.*"

[[package]]
name = "colorama"
version = "0.4.3"
description = "Cross-platform colored terminal text."
category = "main"
optional = false
python-versions = ">=2.7, !=3.0.*, !=3.1.*, !=3.2.*, !=3.3.*, !=3.4.*"

[[package]]
name = "coverage"
version = "5.3"
description = "Code coverage measurement for Python"
category = "dev"
optional = false
python-versions = ">=2.7, !=3.0.*, !=3.1.*, !=3.2.*, !=3.3.*, !=3.4.*, <4"

[package.extras]
toml = ["toml"]

[[package]]
name = "devtools"
version = "0.6"
description = "Python's missing debug print command and other development tools."
category = "main"
optional = false
python-versions = ">=3.6"

[package.extras]
pygments = ["Pygments (>=2.2.0)"]

[[package]]
name = "dictdiffer"
version = "0.8.1"
description = "Dictdiffer is a library that helps you to diff and patch dictionaries."
category = "dev"
optional = false
python-versions = "*"

[package.extras]
all = ["Sphinx (>=1.4.4)", "sphinx-rtd-theme (>=0.1.9)", "check-manifest (>=0.25)", "coverage (>=4.0)", "isort (>=4.2.2)", "mock (>=1.3.0)", "pydocstyle (>=1.0.0)", "pytest-cov (>=1.8.0)", "pytest-pep8 (>=1.0.6)", "pytest (>=2.8.0)", "tox (>=3.7.0)", "numpy (>=1.11.0)"]
docs = ["Sphinx (>=1.4.4)", "sphinx-rtd-theme (>=0.1.9)"]
numpy = ["numpy (>=1.11.0)"]
tests = ["check-manifest (>=0.25)", "coverage (>=4.0)", "isort (>=4.2.2)", "mock (>=1.3.0)", "pydocstyle (>=1.0.0)", "pytest-cov (>=1.8.0)", "pytest-pep8 (>=1.0.6)", "pytest (>=2.8.0)", "tox (>=3.7.0)"]

[[package]]
name = "distlib"
version = "0.3.1"
description = "Distribution utilities"
category = "dev"
optional = false
python-versions = "*"

[[package]]
name = "entrypoints"
version = "0.3"
description = "Discover and load entry points from installed packages."
category = "dev"
optional = false
python-versions = ">=2.7"

[[package]]
name = "eradicate"
version = "1.0"
description = "Removes commented-out code."
category = "dev"
optional = false
python-versions = "*"

[[package]]
name = "filelock"
version = "3.0.12"
description = "A platform independent file lock."
category = "dev"
optional = false
python-versions = "*"

[[package]]
name = "flake8"
version = "3.8.4"
description = "the modular source code checker: pep8 pyflakes and co"
category = "dev"
optional = false
python-versions = "!=3.0.*,!=3.1.*,!=3.2.*,!=3.3.*,>=2.7"

[package.dependencies]
mccabe = ">=0.6.0,<0.7.0"
pycodestyle = ">=2.6.0a1,<2.7.0"
pyflakes = ">=2.2.0,<2.3.0"

[[package]]
name = "flake8-annotations"
version = "2.4.1"
description = "Flake8 Type Annotation Checks"
category = "dev"
optional = false
python-versions = ">=3.6.1,<4.0.0"

[package.dependencies]
flake8 = ">=3.7,<3.9"

[[package]]
name = "flake8-annotations-complexity"
version = "0.0.5"
description = "A flake8 extension that checks for type annotations complexity"
category = "dev"
optional = false
python-versions = "*"

[[package]]
name = "flake8-annotations-coverage"
version = "0.0.4"
description = "A flake8 extension that checks for type annotations coverage"
category = "dev"
optional = false
python-versions = "*"

[[package]]
name = "flake8-bandit"
version = "2.1.2"
description = "Automated security testing with bandit and flake8."
category = "dev"
optional = false
python-versions = "*"

[package.dependencies]
bandit = "*"
flake8 = "*"
flake8-polyfill = "*"
pycodestyle = "*"

[[package]]
name = "flake8-bugbear"
version = "20.1.4"
description = "A plugin for flake8 finding likely bugs and design problems in your program. Contains warnings that don't belong in pyflakes and pycodestyle."
category = "dev"
optional = false
python-versions = ">=3.6"

[package.dependencies]
attrs = ">=19.2.0"
flake8 = ">=3.0.0"

[[package]]
name = "flake8-builtins"
version = "1.5.3"
description = "Check for python builtins being used as variables or parameters."
category = "dev"
optional = false
python-versions = "*"

[package.dependencies]
flake8 = "*"

[package.extras]
test = ["coverage", "coveralls", "mock", "pytest", "pytest-cov"]

[[package]]
name = "flake8-docstrings"
version = "1.5.0"
description = "Extension for flake8 which uses pydocstyle to check docstrings"
category = "dev"
optional = false
python-versions = "*"

[package.dependencies]
flake8 = ">=3"
pydocstyle = ">=2.1"

[[package]]
name = "flake8-eradicate"
version = "0.4.0"
description = "Flake8 plugin to find commented out code"
category = "dev"
optional = false
python-versions = ">=3.5,<4.0"

[package.dependencies]
attrs = "*"
eradicate = ">=1.0,<2.0"
flake8 = ">=3.5,<4.0"

[[package]]
name = "flake8-fixme"
version = "1.1.1"
description = "Check for FIXME, TODO and other temporary developer notes. Plugin for flake8."
category = "dev"
optional = false
python-versions = "*"

[[package]]
name = "flake8-isort"
version = "4.0.0"
description = "flake8 plugin that integrates isort ."
category = "dev"
optional = false
python-versions = "*"

[package.dependencies]
flake8 = ">=3.2.1,<4"
isort = ">=4.3.5,<6"
testfixtures = ">=6.8.0,<7"

[package.extras]
test = ["pytest (>=4.0.2,<6)", "toml"]

[[package]]
name = "flake8-markdown"
version = "0.2.0"
description = "Lints Python code blocks in Markdown files using flake8"
category = "dev"
optional = false
python-versions = ">=3.6,<4.0"

[package.dependencies]
flake8 = ">=3.7,<4.0"

[[package]]
name = "flake8-plugin-utils"
version = "1.3.1"
description = "The package provides base classes and utils for flake8 plugin writing"
category = "dev"
optional = false
python-versions = ">=3.6,<4.0"

[[package]]
name = "flake8-polyfill"
version = "1.0.2"
description = "Polyfill package for Flake8 plugins"
category = "dev"
optional = false
python-versions = "*"

[package.dependencies]
flake8 = "*"

[[package]]
name = "flake8-pytest-style"
version = "1.3.0"
description = "A flake8 plugin checking common style issues or inconsistencies with pytest-based tests."
category = "dev"
optional = false
python-versions = ">=3.6,<4.0"

[package.dependencies]
flake8-plugin-utils = ">=1.3.1,<2.0.0"

[[package]]
name = "flake8-quotes"
version = "3.2.0"
description = "Flake8 lint for quotes."
category = "dev"
optional = false
python-versions = "*"

[package.dependencies]
flake8 = "*"

[[package]]
name = "flake8-use-fstring"
version = "1.1"
description = "Flake8 plugin for string formatting style."
category = "dev"
optional = false
python-versions = ">=3.6"

[package.dependencies]
flake8 = ">=3.0.0,<4.0.0"

[package.extras]
ci = ["coverage (>=4.0.0,<5.0.0)", "pytest (>=4)", "pytest-cov (>=2)", "flake8-builtins", "flake8-commas", "flake8-fixme", "flake8-print", "flake8-quotes", "flake8-todo", "python-coveralls"]
dev = ["coverage (>=4.0.0,<5.0.0)", "pytest (>=4)", "pytest-cov (>=2)", "flake8-builtins", "flake8-commas", "flake8-fixme", "flake8-print", "flake8-quotes", "flake8-todo"]
test = ["coverage (>=4.0.0,<5.0.0)", "pytest (>=4)", "pytest-cov (>=2)", "flake8-builtins", "flake8-commas", "flake8-fixme", "flake8-print", "flake8-quotes", "flake8-todo"]

[[package]]
name = "flakehell"
version = "0.6.1"
description = "Flake8 wrapper to make it nice and configurable"
category = "dev"
optional = false
python-versions = ">=3.5"

[package.dependencies]
colorama = "*"
entrypoints = "*"
flake8 = ">=3.8.0"
pygments = "*"
pylint = "*"
toml = "*"
urllib3 = "*"

[package.extras]
docs = ["alabaster", "pygments-github-lexers", "recommonmark", "sphinx"]
dev = ["dlint", "flake8-2020", "flake8-aaa", "flake8-absolute-import", "flake8-alfred", "flake8-annotations-complexity", "flake8-bandit", "flake8-black", "flake8-broken-line", "flake8-bugbear", "flake8-builtins", "flake8-coding", "flake8-cognitive-complexity", "flake8-commas", "flake8-comprehensions", "flake8-debugger", "flake8-django", "flake8-docstrings", "flake8-eradicate", "flake8-executable", "flake8-expression-complexity", "flake8-fixme", "flake8-functions", "flake8-future-import", "flake8-import-order", "flake8-isort", "flake8-logging-format", "flake8-mock", "flake8-mutable", "flake8-mypy", "flake8-pep3101", "flake8-pie", "flake8-print", "flake8-printf-formatting", "flake8-pyi", "flake8-pytest", "flake8-pytest-style", "flake8-quotes", "flake8-requirements", "flake8-rst-docstrings", "flake8-scrapy", "flake8-spellcheck", "flake8-sql", "flake8-strict", "flake8-string-format", "flake8-tidy-imports", "flake8-todo", "flake8-use-fstring", "flake8-variables-names", "isort", "mccabe", "pandas-vet", "pep8-naming", "pytest", "typing-extensions", "wemake-python-styleguide"]

[[package]]
name = "freezegun"
version = "1.0.0"
description = "Let your Python tests travel through time"
category = "dev"
optional = false
python-versions = ">=3.5"

[package.dependencies]
python-dateutil = ">=2.7"

[[package]]
name = "gitdb"
version = "4.0.5"
description = "Git Object Database"
category = "dev"
optional = false
python-versions = ">=3.4"

[package.dependencies]
smmap = ">=3.0.1,<4"

[[package]]
name = "gitpython"
version = "3.1.9"
description = "Python Git Library"
category = "dev"
optional = false
python-versions = ">=3.4"

[package.dependencies]
gitdb = ">=4.0.1,<5"

[[package]]
name = "google-auth"
version = "1.22.0"
description = "Google Authentication Library"
category = "dev"
optional = false
python-versions = ">=2.7,!=3.0.*,!=3.1.*,!=3.2.*,!=3.3.*"

[package.dependencies]
aiohttp = {version = ">=3.6.2,<4.0.0dev", markers = "python_version >= \"3.6\""}
cachetools = ">=2.0.0,<5.0"
pyasn1-modules = ">=0.2.1"
rsa = {version = ">=3.1.4,<5", markers = "python_version >= \"3.5\""}
six = ">=1.9.0"

[[package]]
name = "h11"
version = "0.9.0"
description = "A pure-Python, bring-your-own-I/O implementation of HTTP/1.1"
category = "main"
optional = false
python-versions = "*"

[[package]]
name = "httpcore"
version = "0.10.2"
description = "A minimal low-level HTTP client."
category = "main"
optional = false
python-versions = ">=3.6"

[package.dependencies]
h11 = ">=0.8,<0.10"
sniffio = ">=1.0.0,<2.0.0"

[package.extras]
http2 = ["h2 (>=3.0.0,<4.0.0)"]

[[package]]
name = "httpx"
version = "0.14.3"
description = "The next generation HTTP client."
category = "main"
optional = false
python-versions = ">=3.6"

[package.dependencies]
certifi = "*"
chardet = ">=3.0.0,<4.0.0"
httpcore = ">=0.10.0,<0.11.0"
rfc3986 = {version = ">=1.3,<2", extras = ["idna2008"]}
sniffio = "*"

[package.extras]
brotli = ["brotlipy (>=0.7.0,<0.8.0)"]
http2 = ["h2 (>=3.0.0,<4.0.0)"]

[[package]]
name = "identify"
version = "1.5.5"
description = "File identification library for Python"
category = "dev"
optional = false
python-versions = "!=3.0.*,!=3.1.*,!=3.2.*,!=3.3.*,>=2.7"

[package.extras]
license = ["editdistance"]

[[package]]
name = "idna"
version = "2.10"
description = "Internationalized Domain Names in Applications (IDNA)"
category = "main"
optional = false
python-versions = ">=2.7, !=3.0.*, !=3.1.*, !=3.2.*, !=3.3.*"

[[package]]
name = "iniconfig"
version = "1.0.1"
description = "iniconfig: brain-dead simple config-ini parsing"
category = "dev"
optional = false
python-versions = "*"

[[package]]
name = "isort"
version = "5.6.1"
description = "A Python utility / library to sort Python imports."
category = "dev"
optional = false
python-versions = ">=3.6,<4.0"

[package.extras]
pipfile_deprecated_finder = ["pipreqs", "requirementslib"]
requirements_deprecated_finder = ["pipreqs", "pip-api"]
colors = ["colorama (>=0.4.3,<0.5.0)"]

[[package]]
name = "jmespath"
version = "0.10.0"
description = "JSON Matching Expressions"
category = "dev"
optional = false
python-versions = ">=2.6, !=3.0.*, !=3.1.*, !=3.2.*"

[[package]]
name = "jsonschema"
version = "3.2.0"
description = "An implementation of JSON Schema validation for Python"
category = "main"
optional = false
python-versions = "*"

[package.dependencies]
attrs = ">=17.4.0"
pyrsistent = ">=0.14.0"
six = ">=1.11.0"

[package.extras]
format = ["idna", "jsonpointer (>1.13)", "rfc3987", "strict-rfc3339", "webcolors"]
format_nongpl = ["idna", "jsonpointer (>1.13)", "webcolors", "rfc3986-validator (>0.1.0)", "rfc3339-validator"]

[[package]]
name = "kubernetes"
version = "11.0.0"
description = "Kubernetes python client"
category = "dev"
optional = false
python-versions = "*"

[package.dependencies]
certifi = ">=14.05.14"
google-auth = ">=1.0.1"
python-dateutil = ">=2.5.3"
pyyaml = ">=3.12"
requests = "*"
requests-oauthlib = "*"
six = ">=1.9.0"
urllib3 = ">=1.24.2"
websocket-client = ">=0.32.0,<0.40.0 || >0.40.0,<0.41.0 || >=0.43.0"

[package.extras]
adal = ["adal (>=1.0.2)"]

[[package]]
name = "kubernetes-asyncio"
version = "11.3.0"
description = "Kubernetes asynchronous python client"
category = "main"
optional = false
python-versions = "*"

[package.dependencies]
aiohttp = ">=2.3.10,<4.0.0"
certifi = ">=14.05.14"
python-dateutil = ">=2.5.3"
pyyaml = ">=3.12"
six = ">=1.9.0"
urllib3 = ">=1.24.2"

[[package]]
name = "kubetest"
version = "0.8.1"
description = "A Kubernetes integration test framework in Python."
category = "dev"
optional = false
python-versions = ">=3.6"

[package.dependencies]
kubernetes = "*"
pytest = "*"
pyyaml = ">=4.2b1"

[[package]]
name = "lazy-object-proxy"
version = "1.4.3"
description = "A fast and thorough lazy object proxy."
category = "dev"
optional = false
python-versions = ">=2.7, !=3.0.*, !=3.1.*, !=3.2.*, !=3.3.*"

[[package]]
name = "loguru"
version = "0.5.3"
description = "Python logging made (stupidly) simple"
category = "main"
optional = false
python-versions = ">=3.5"

[package.dependencies]
colorama = {version = ">=0.3.4", markers = "sys_platform == \"win32\""}
win32-setctime = {version = ">=1.0.0", markers = "sys_platform == \"win32\""}

[package.extras]
dev = ["codecov (>=2.0.15)", "colorama (>=0.3.4)", "flake8 (>=3.7.7)", "tox (>=3.9.0)", "tox-travis (>=0.12)", "pytest (>=4.6.2)", "pytest-cov (>=2.7.1)", "Sphinx (>=2.2.1)", "sphinx-autobuild (>=0.7.1)", "sphinx-rtd-theme (>=0.4.3)", "black (>=19.10b0)", "isort (>=5.1.1)"]

[[package]]
name = "marshmallow"
version = "3.8.0"
description = "A lightweight library for converting complex datatypes to and from native Python datatypes."
category = "dev"
optional = false
python-versions = ">=3.5"

[package.extras]
dev = ["pytest", "pytz", "simplejson", "mypy (0.782)", "flake8 (3.8.3)", "flake8-bugbear (20.1.4)", "pre-commit (>=2.4,<3.0)", "tox"]
docs = ["sphinx (3.2.1)", "sphinx-issues (1.2.0)", "alabaster (0.7.12)", "sphinx-version-warning (1.1.2)", "autodocsumm (0.2.0)"]
lint = ["mypy (0.782)", "flake8 (3.8.3)", "flake8-bugbear (20.1.4)", "pre-commit (>=2.4,<3.0)"]
tests = ["pytest", "pytz", "simplejson"]

[[package]]
name = "marshmallow-polyfield"
version = "5.9"
description = "An unofficial extension to Marshmallow to allow for polymorphic fields"
category = "dev"
optional = false
python-versions = ">=3.5"

[package.dependencies]
marshmallow = ">=3.0.0b10"

[[package]]
name = "mccabe"
version = "0.6.1"
description = "McCabe checker, plugin for flake8"
category = "dev"
optional = false
python-versions = "*"

[[package]]
name = "more-itertools"
version = "8.5.0"
description = "More routines for operating on iterables, beyond itertools"
category = "dev"
optional = false
python-versions = ">=3.5"

[[package]]
name = "multidict"
version = "4.7.6"
description = "multidict implementation"
category = "main"
optional = false
python-versions = ">=3.5"

[[package]]
name = "mypy"
version = "0.782"
description = "Optional static typing for Python"
category = "dev"
optional = false
python-versions = ">=3.5"

[package.dependencies]
mypy-extensions = ">=0.4.3,<0.5.0"
typed-ast = ">=1.4.0,<1.5.0"
typing-extensions = ">=3.7.4"

[package.extras]
dmypy = ["psutil (>=4.0)"]

[[package]]
name = "mypy-extensions"
version = "0.4.3"
description = "Experimental type system extensions for programs checked with the mypy typechecker."
category = "dev"
optional = false
python-versions = "*"

[[package]]
name = "nitpick"
version = "0.23.0"
description = "Flake8 plugin to enforce the same lint configuration (flake8, isort, mypy, pylint) across multiple Python projects"
category = "dev"
optional = false
python-versions = ">=3.5,<4.0"

[package.dependencies]
attrs = "*"
click = "*"
dictdiffer = "*"
flake8 = ">=3.0.0"
identify = "*"
jmespath = "*"
marshmallow = ">=3.0.0b10"
marshmallow-polyfield = ">=5.7,<6.0"
more-itertools = "*"
pluggy = "*"
python-slugify = "*"
requests = "*"
"ruamel.yaml" = "*"
sortedcontainers = "*"
toml = "<0.10.1"

[package.extras]
lint = ["pylint"]
test = ["pytest", "responses", "testfixtures"]
doc = ["sphinx", "sphinx-rtd-theme"]

[[package]]
name = "nodeenv"
version = "1.5.0"
description = "Node.js virtual environment builder"
category = "dev"
optional = false
python-versions = "*"

[[package]]
name = "oauthlib"
version = "3.1.0"
description = "A generic, spec-compliant, thorough implementation of the OAuth request-signing logic"
category = "dev"
optional = false
python-versions = ">=2.7, !=3.0.*, !=3.1.*, !=3.2.*, !=3.3.*"

[package.extras]
rsa = ["cryptography"]
signals = ["blinker"]
signedtoken = ["cryptography", "pyjwt (>=1.0.0)"]

[[package]]
name = "orjson"
version = "3.4.0"
description = "Fast, correct Python JSON library supporting dataclasses, datetimes, and numpy"
category = "main"
optional = false
python-versions = ">=3.6"

[[package]]
name = "packaging"
version = "20.4"
description = "Core utilities for Python packages"
category = "dev"
optional = false
python-versions = ">=2.7, !=3.0.*, !=3.1.*, !=3.2.*, !=3.3.*"

[package.dependencies]
pyparsing = ">=2.0.2"
six = "*"

[[package]]
name = "pbr"
version = "5.5.0"
description = "Python Build Reasonableness"
category = "dev"
optional = false
python-versions = ">=2.6"

[[package]]
name = "pluggy"
version = "0.13.1"
description = "plugin and hook calling mechanisms for python"
category = "dev"
optional = false
python-versions = ">=2.7, !=3.0.*, !=3.1.*, !=3.2.*, !=3.3.*"

[package.extras]
dev = ["pre-commit", "tox"]

[[package]]
name = "pre-commit"
version = "2.7.1"
description = "A framework for managing and maintaining multi-language pre-commit hooks."
category = "dev"
optional = false
python-versions = ">=3.6.1"

[package.dependencies]
cfgv = ">=2.0.0"
identify = ">=1.0.0"
nodeenv = ">=0.11.1"
pyyaml = ">=5.1"
toml = "*"
virtualenv = ">=20.0.8"

[[package]]
name = "py"
version = "1.9.0"
description = "library with cross-python path, ini-parsing, io, code, log facilities"
category = "dev"
optional = false
python-versions = ">=2.7, !=3.0.*, !=3.1.*, !=3.2.*, !=3.3.*"

[[package]]
name = "pyaml"
version = "20.4.0"
description = "PyYAML-based module to produce pretty and readable YAML-serialized data"
category = "main"
optional = false
python-versions = "*"

[package.dependencies]
PyYAML = "*"

[[package]]
name = "pyasn1"
version = "0.4.8"
description = "ASN.1 types and codecs"
category = "dev"
optional = false
python-versions = "*"

[[package]]
name = "pyasn1-modules"
version = "0.2.8"
description = "A collection of ASN.1-based protocols modules."
category = "dev"
optional = false
python-versions = "*"

[package.dependencies]
pyasn1 = ">=0.4.6,<0.5.0"

[[package]]
name = "pycodestyle"
version = "2.6.0"
description = "Python style guide checker"
category = "dev"
optional = false
python-versions = ">=2.7, !=3.0.*, !=3.1.*, !=3.2.*, !=3.3.*"

[[package]]
name = "pydantic"
version = "1.6.1"
description = "Data validation and settings management using python 3.6 type hinting"
category = "main"
optional = false
python-versions = ">=3.6"

[package.extras]
dotenv = ["python-dotenv (>=0.10.4)"]
email = ["email-validator (>=1.0.3)"]
typing_extensions = ["typing-extensions (>=3.7.2)"]

[[package]]
name = "pydocstyle"
version = "5.1.1"
description = "Python docstring style checker"
category = "dev"
optional = false
python-versions = ">=3.5"

[package.dependencies]
snowballstemmer = "*"

[[package]]
name = "pyflakes"
version = "2.2.0"
description = "passive checker of Python programs"
category = "dev"
optional = false
python-versions = ">=2.7, !=3.0.*, !=3.1.*, !=3.2.*, !=3.3.*"

[[package]]
name = "pygments"
version = "2.7.1"
description = "Pygments is a syntax highlighting package written in Python."
category = "main"
optional = false
python-versions = ">=3.5"

[[package]]
name = "pylint"
version = "2.6.0"
description = "python code static checker"
category = "dev"
optional = false
python-versions = ">=3.5.*"

[package.dependencies]
astroid = ">=2.4.0,<=2.5"
colorama = {version = "*", markers = "sys_platform == \"win32\""}
isort = ">=4.2.5,<6"
mccabe = ">=0.6,<0.7"
toml = ">=0.7.1"

[[package]]
name = "pyparsing"
version = "2.4.7"
description = "Python parsing module"
category = "dev"
optional = false
python-versions = ">=2.6, !=3.0.*, !=3.1.*, !=3.2.*"

[[package]]
name = "pyrsistent"
version = "0.17.3"
description = "Persistent/Functional/Immutable data structures"
category = "main"
optional = false
python-versions = ">=3.5"

[[package]]
name = "pytest"
version = "6.1.0"
description = "pytest: simple powerful testing with Python"
category = "dev"
optional = false
python-versions = ">=3.5"
<<<<<<< HEAD
=======
version = "6.1.1"
>>>>>>> d90d1747

[package.dependencies]
atomicwrites = {version = ">=1.0", markers = "sys_platform == \"win32\""}
attrs = ">=17.4.0"
colorama = {version = "*", markers = "sys_platform == \"win32\""}
iniconfig = "*"
packaging = "*"
pluggy = ">=0.12,<1.0"
py = ">=1.8.2"
toml = "*"

[package.extras]
checkqa_mypy = ["mypy (0.780)"]
testing = ["argcomplete", "hypothesis (>=3.56)", "mock", "nose", "requests", "xmlschema"]

[[package]]
name = "pytest-asyncio"
version = "0.14.0"
description = "Pytest support for asyncio."
category = "dev"
optional = false
python-versions = ">= 3.5"

[package.dependencies]
pytest = ">=5.4.0"

[package.extras]
testing = ["async-generator (>=1.3)", "coverage", "hypothesis (>=5.7.1)"]

[[package]]
name = "pytest-cov"
version = "2.10.1"
description = "Pytest plugin for measuring coverage."
category = "dev"
optional = false
python-versions = ">=2.7, !=3.0.*, !=3.1.*, !=3.2.*, !=3.3.*, !=3.4.*"

[package.dependencies]
coverage = ">=4.4"
pytest = ">=4.6"

[package.extras]
testing = ["fields", "hunter", "process-tests (2.0.2)", "six", "pytest-xdist", "virtualenv"]

[[package]]
name = "pytest-freezegun"
version = "0.4.2"
description = "Wrap tests with fixtures in freeze_time"
category = "dev"
optional = false
python-versions = "*"

[package.dependencies]
freezegun = ">0.3"
pytest = ">=3.0.0"

[[package]]
name = "pytest-mock"
version = "3.3.1"
description = "Thin-wrapper around the mock package for easier use with pytest"
category = "dev"
optional = false
python-versions = ">=3.5"

[package.dependencies]
pytest = ">=5.0"

[package.extras]
dev = ["pre-commit", "tox", "pytest-asyncio"]

[[package]]
name = "pytest-randomly"
version = "3.4.1"
description = "Pytest plugin to randomly order tests and control random.seed."
category = "dev"
optional = false
python-versions = ">=3.5"

[package.dependencies]
pytest = "*"

[[package]]
name = "python-dateutil"
version = "2.8.1"
description = "Extensions to the standard Python datetime module"
category = "main"
optional = false
python-versions = "!=3.0.*,!=3.1.*,!=3.2.*,>=2.7"

[package.dependencies]
six = ">=1.5"

[[package]]
name = "python-dotenv"
version = "0.14.0"
description = "Add .env support to your django/flask apps in development and deployments"
category = "main"
optional = false
python-versions = "*"

[package.extras]
cli = ["click (>=5.0)"]

[[package]]
name = "python-slugify"
version = "4.0.1"
description = "A Python Slugify application that handles Unicode"
category = "dev"
optional = false
python-versions = ">=2.7, !=3.0.*, !=3.1.*, !=3.2.*, !=3.3.*, !=3.4.*"

[package.dependencies]
text-unidecode = ">=1.3"

[package.extras]
unidecode = ["Unidecode (>=1.1.1)"]

[[package]]
name = "pyyaml"
version = "5.3.1"
description = "YAML parser and emitter for Python"
category = "main"
optional = false
python-versions = ">=2.7, !=3.0.*, !=3.1.*, !=3.2.*, !=3.3.*, !=3.4.*"

[[package]]
name = "requests"
version = "2.24.0"
description = "Python HTTP for Humans."
category = "dev"
optional = false
python-versions = ">=2.7, !=3.0.*, !=3.1.*, !=3.2.*, !=3.3.*, !=3.4.*"

[package.dependencies]
certifi = ">=2017.4.17"
chardet = ">=3.0.2,<4"
idna = ">=2.5,<3"
urllib3 = ">=1.21.1,<1.25.0 || >1.25.0,<1.25.1 || >1.25.1,<1.26"

[package.extras]
security = ["pyOpenSSL (>=0.14)", "cryptography (>=1.3.4)"]
socks = ["PySocks (>=1.5.6,<1.5.7 || >1.5.7)", "win-inet-pton"]

[[package]]
name = "requests-oauthlib"
version = "1.3.0"
description = "OAuthlib authentication support for Requests."
category = "dev"
optional = false
python-versions = ">=2.7, !=3.0.*, !=3.1.*, !=3.2.*, !=3.3.*"

[package.dependencies]
oauthlib = ">=3.0.0"
requests = ">=2.0.0"

[package.extras]
rsa = ["oauthlib[signedtoken] (>=3.0.0)"]

[[package]]
name = "respx"
version = "0.12.1"
description = "A utility for mocking out the Python HTTPX and HTTP Core libraries."
category = "dev"
optional = false
python-versions = ">=3.6"

[package.dependencies]
httpx = ">=0.14,<0.15"

[[package]]
name = "rfc3986"
version = "1.4.0"
description = "Validating URI References per RFC 3986"
category = "main"
optional = false
python-versions = "*"

[package.dependencies]
idna = {version = "*", optional = true, markers = "extra == \"idna2008\""}

[package.extras]
idna2008 = ["idna"]

[[package]]
name = "rsa"
version = "4.6"
description = "Pure-Python RSA implementation"
category = "dev"
optional = false
python-versions = ">=3.5, <4"

[package.dependencies]
pyasn1 = ">=0.1.3"

[[package]]
name = "ruamel.yaml"
version = "0.16.12"
description = "ruamel.yaml is a YAML parser/emitter that supports roundtrip preservation of comments, seq/map flow style, and map key order"
category = "dev"
optional = false
python-versions = "*"

[package.dependencies]
"ruamel.yaml.clib" = {version = ">=0.1.2", markers = "platform_python_implementation == \"CPython\" and python_version < \"3.9\""}

[package.extras]
docs = ["ryd"]
jinja2 = ["ruamel.yaml.jinja2 (>=0.2)"]

[[package]]
name = "ruamel.yaml.clib"
version = "0.2.2"
description = "C version of reader, parser and emitter for ruamel.yaml derived from libyaml"
category = "dev"
optional = false
python-versions = "*"

[[package]]
name = "semver"
version = "2.10.2"
description = "Python helper for Semantic Versioning (http://semver.org/)"
category = "main"
optional = false
python-versions = ">=2.7, !=3.0.*, !=3.1.*, !=3.2.*, !=3.3.*"

[[package]]
name = "six"
version = "1.15.0"
description = "Python 2 and 3 compatibility utilities"
category = "main"
optional = false
python-versions = ">=2.7, !=3.0.*, !=3.1.*, !=3.2.*"

[[package]]
name = "smmap"
version = "3.0.4"
description = "A pure Python implementation of a sliding window memory map manager"
category = "dev"
optional = false
python-versions = ">=2.7, !=3.0.*, !=3.1.*, !=3.2.*, !=3.3.*"

[[package]]
name = "sniffio"
version = "1.1.0"
description = "Sniff out which async library your code is running under"
category = "main"
optional = false
python-versions = ">=3.5"

[[package]]
name = "snowballstemmer"
version = "2.0.0"
description = "This package provides 26 stemmers for 25 languages generated from Snowball algorithms."
category = "dev"
optional = false
python-versions = "*"

[[package]]
name = "sortedcontainers"
version = "2.2.2"
description = "Sorted Containers -- Sorted List, Sorted Dict, Sorted Set"
category = "dev"
optional = false
python-versions = "*"

[[package]]
name = "stevedore"
version = "3.2.2"
description = "Manage dynamic plugins for Python applications"
category = "dev"
optional = false
python-versions = ">=3.6"

[package.dependencies]
pbr = ">=2.0.0,<2.1.0 || >2.1.0"

[[package]]
name = "tabulate"
version = "0.8.7"
description = "Pretty-print tabular data"
category = "main"
optional = false
python-versions = "*"

[package.extras]
widechars = ["wcwidth"]

[[package]]
name = "testfixtures"
version = "6.15.0"
description = "A collection of helpers and mock objects for unit tests and doc tests."
category = "dev"
optional = false
python-versions = "*"

[package.extras]
build = ["setuptools-git", "wheel", "twine"]
docs = ["sphinx", "zope.component", "sybil", "twisted", "mock", "django (<2)", "django"]
test = ["pytest (>=3.6)", "pytest-cov", "pytest-django", "zope.component", "sybil", "twisted", "mock", "django (<2)", "django"]

[[package]]
name = "text-unidecode"
version = "1.3"
description = "The most basic Text::Unidecode port"
category = "dev"
optional = false
python-versions = "*"

[[package]]
name = "timeago"
version = "1.0.14"
description = "A very simple python library, used to format datetime with `*** time ago` statement. eg: \"3 hours ago\"."
category = "main"
optional = false
python-versions = "*"

[[package]]
name = "toml"
version = "0.10.0"
description = "Python Library for Tom's Obvious, Minimal Language"
category = "dev"
optional = false
python-versions = "*"

[[package]]
name = "typed-ast"
version = "1.4.1"
description = "a fork of Python 2 and 3 ast modules with type comment support"
category = "dev"
optional = false
python-versions = "*"

[[package]]
name = "typer"
version = "0.3.2"
description = "Typer, build great CLIs. Easy to code. Based on Python type hints."
category = "main"
optional = false
python-versions = ">=3.6"

[package.dependencies]
click = ">=7.1.1,<7.2.0"

[package.extras]
test = ["pytest-xdist (>=1.32.0,<2.0.0)", "pytest-sugar (>=0.9.4,<0.10.0)", "mypy (0.782)", "black (>=19.10b0,<20.0b0)", "isort (>=5.0.6,<6.0.0)", "shellingham (>=1.3.0,<2.0.0)", "pytest (>=4.4.0,<5.4.0)", "pytest-cov (>=2.10.0,<3.0.0)", "coverage (>=5.2,<6.0)"]
all = ["colorama (>=0.4.3,<0.5.0)", "shellingham (>=1.3.0,<2.0.0)"]
dev = ["autoflake (>=1.3.1,<2.0.0)", "flake8 (>=3.8.3,<4.0.0)"]
doc = ["mkdocs (>=1.1.2,<2.0.0)", "mkdocs-material (>=5.4.0,<6.0.0)", "markdown-include (>=0.5.1,<0.6.0)"]

[[package]]
name = "typing-extensions"
version = "3.7.4.3"
description = "Backported and Experimental Type Hints for Python 3.5+"
category = "dev"
optional = false
python-versions = "*"

[[package]]
name = "urllib3"
version = "1.25.10"
description = "HTTP library with thread-safe connection pooling, file post, and more."
category = "main"
optional = false
python-versions = ">=2.7, !=3.0.*, !=3.1.*, !=3.2.*, !=3.3.*, !=3.4.*, <4"

[package.extras]
brotli = ["brotlipy (>=0.6.0)"]
secure = ["certifi", "cryptography (>=1.3.4)", "idna (>=2.0.0)", "pyOpenSSL (>=0.14)", "ipaddress"]
socks = ["PySocks (>=1.5.6,<1.5.7 || >1.5.7,<2.0)"]

[[package]]
name = "virtualenv"
version = "20.0.33"
description = "Virtual Python Environment builder"
category = "dev"
optional = false
python-versions = "!=3.0.*,!=3.1.*,!=3.2.*,!=3.3.*,>=2.7"

[package.dependencies]
appdirs = ">=1.4.3,<2"
distlib = ">=0.3.1,<1"
filelock = ">=3.0.0,<4"
six = ">=1.9.0,<2"

[package.extras]
docs = ["proselint (>=0.10.2)", "sphinx (>=3)", "sphinx-argparse (>=0.2.5)", "sphinx-rtd-theme (>=0.4.3)", "towncrier (>=19.9.0rc1)"]
testing = ["coverage (>=4)", "coverage-enable-subprocess (>=1)", "flaky (>=3)", "pytest (>=4)", "pytest-env (>=0.6.2)", "pytest-freezegun (>=0.4.1)", "pytest-mock (>=2)", "pytest-randomly (>=1)", "pytest-timeout (>=1)", "pytest-xdist (>=1.31.0)", "packaging (>=20.0)", "xonsh (>=0.9.16)"]

[[package]]
name = "websocket-client"
version = "0.57.0"
description = "WebSocket client for Python. hybi13 is supported."
category = "dev"
optional = false
python-versions = ">=2.6, !=3.0.*, !=3.1.*, !=3.2.*, !=3.3.*"

[package.dependencies]
six = "*"

[[package]]
name = "win32-setctime"
version = "1.0.2"
description = "A small Python utility to set file creation time on Windows"
category = "main"
optional = false
python-versions = ">=3.5"

[package.extras]
dev = ["pytest (>=4.6.2)", "black (>=19.3b0)"]

[[package]]
name = "wrapt"
version = "1.12.1"
description = "Module for decorators, wrappers and monkey patching."
category = "dev"
optional = false
python-versions = "*"

[[package]]
name = "yamlpath"
version = "2.4.3"
description = "Read and change YAML/Compatible data using powerful, intuitive, command-line friendly syntax"
category = "dev"
optional = false
python-versions = ">3.6.0"

[package.dependencies]
"ruamel.yaml" = ">=0.15.96"

[[package]]
name = "yarl"
version = "1.6.0"
description = "Yet another URL library"
category = "main"
optional = false
python-versions = ">=3.5"

[package.dependencies]
idna = ">=2.0"
multidict = ">=4.0"

[metadata]
<<<<<<< HEAD
lock-version = "1.1"
=======
content-hash = "1565da423eacfad106b59fd6c2ece3661e8a59d03d9a702216330de6182f3bb5"
lock-version = "1.0"
>>>>>>> d90d1747
python-versions = "^3.8"
content-hash = "549cffdc242bbf9884bf63ab27abcbb1116d01e53e2a36134eb9f44573fa27fc"

[metadata.files]
aiohttp = [
    {file = "aiohttp-3.6.2-cp35-cp35m-macosx_10_13_x86_64.whl", hash = "sha256:1e984191d1ec186881ffaed4581092ba04f7c61582a177b187d3a2f07ed9719e"},
    {file = "aiohttp-3.6.2-cp35-cp35m-manylinux1_x86_64.whl", hash = "sha256:50aaad128e6ac62e7bf7bd1f0c0a24bc968a0c0590a726d5a955af193544bcec"},
    {file = "aiohttp-3.6.2-cp36-cp36m-macosx_10_13_x86_64.whl", hash = "sha256:65f31b622af739a802ca6fd1a3076fd0ae523f8485c52924a89561ba10c49b48"},
    {file = "aiohttp-3.6.2-cp36-cp36m-manylinux1_x86_64.whl", hash = "sha256:ae55bac364c405caa23a4f2d6cfecc6a0daada500274ffca4a9230e7129eac59"},
    {file = "aiohttp-3.6.2-cp36-cp36m-win32.whl", hash = "sha256:344c780466b73095a72c616fac5ea9c4665add7fc129f285fbdbca3cccf4612a"},
    {file = "aiohttp-3.6.2-cp36-cp36m-win_amd64.whl", hash = "sha256:4c6efd824d44ae697814a2a85604d8e992b875462c6655da161ff18fd4f29f17"},
    {file = "aiohttp-3.6.2-cp37-cp37m-macosx_10_13_x86_64.whl", hash = "sha256:2f4d1a4fdce595c947162333353d4a44952a724fba9ca3205a3df99a33d1307a"},
    {file = "aiohttp-3.6.2-cp37-cp37m-manylinux1_x86_64.whl", hash = "sha256:6206a135d072f88da3e71cc501c59d5abffa9d0bb43269a6dcd28d66bfafdbdd"},
    {file = "aiohttp-3.6.2-cp37-cp37m-win32.whl", hash = "sha256:b778ce0c909a2653741cb4b1ac7015b5c130ab9c897611df43ae6a58523cb965"},
    {file = "aiohttp-3.6.2-cp37-cp37m-win_amd64.whl", hash = "sha256:32e5f3b7e511aa850829fbe5aa32eb455e5534eaa4b1ce93231d00e2f76e5654"},
    {file = "aiohttp-3.6.2-py3-none-any.whl", hash = "sha256:460bd4237d2dbecc3b5ed57e122992f60188afe46e7319116da5eb8a9dfedba4"},
    {file = "aiohttp-3.6.2.tar.gz", hash = "sha256:259ab809ff0727d0e834ac5e8a283dc5e3e0ecc30c4d80b3cd17a4139ce1f326"},
]
appdirs = [
    {file = "appdirs-1.4.4-py2.py3-none-any.whl", hash = "sha256:a841dacd6b99318a741b166adb07e19ee71a274450e68237b4650ca1055ab128"},
    {file = "appdirs-1.4.4.tar.gz", hash = "sha256:7d5d0167b2b1ba821647616af46a749d1c653740dd0d2415100fe26e27afdf41"},
]
astroid = [
    {file = "astroid-2.4.2-py3-none-any.whl", hash = "sha256:bc58d83eb610252fd8de6363e39d4f1d0619c894b0ed24603b881c02e64c7386"},
    {file = "astroid-2.4.2.tar.gz", hash = "sha256:2f4078c2a41bf377eea06d71c9d2ba4eb8f6b1af2135bec27bbbb7d8f12bb703"},
]
async-timeout = [
    {file = "async-timeout-3.0.1.tar.gz", hash = "sha256:0c3c816a028d47f659d6ff5c745cb2acf1f966da1fe5c19c77a70282b25f4c5f"},
    {file = "async_timeout-3.0.1-py3-none-any.whl", hash = "sha256:4291ca197d287d274d0b6cb5d6f8f8f82d434ed288f962539ff18cc9012f9ea3"},
]
asynctest = []
atomicwrites = [
    {file = "atomicwrites-1.4.0-py2.py3-none-any.whl", hash = "sha256:6d1784dea7c0c8d4a5172b6c620f40b6e4cbfdf96d783691f2e1302a7b88e197"},
    {file = "atomicwrites-1.4.0.tar.gz", hash = "sha256:ae70396ad1a434f9c7046fd2dd196fc04b12f9e91ffb859164193be8b6168a7a"},
]
attrs = [
    {file = "attrs-20.2.0-py2.py3-none-any.whl", hash = "sha256:fce7fc47dfc976152e82d53ff92fa0407700c21acd20886a13777a0d20e655dc"},
    {file = "attrs-20.2.0.tar.gz", hash = "sha256:26b54ddbbb9ee1d34d5d3668dd37d6cf74990ab23c828c2888dccdceee395594"},
]
autoflake = [
    {file = "autoflake-1.4.tar.gz", hash = "sha256:61a353012cff6ab94ca062823d1fb2f692c4acda51c76ff83a8d77915fba51ea"},
]
backoff = [
    {file = "backoff-1.10.0-py2.py3-none-any.whl", hash = "sha256:5e73e2cbe780e1915a204799dba0a01896f45f4385e636bcca7a0614d879d0cd"},
    {file = "backoff-1.10.0.tar.gz", hash = "sha256:b8fba021fac74055ac05eb7c7bfce4723aedde6cd0a504e5326bcb0bdd6d19a4"},
]
bandit = [
    {file = "bandit-1.6.2-py2.py3-none-any.whl", hash = "sha256:336620e220cf2d3115877685e264477ff9d9abaeb0afe3dc7264f55fa17a3952"},
    {file = "bandit-1.6.2.tar.gz", hash = "sha256:41e75315853507aa145d62a78a2a6c5e3240fe14ee7c601459d0df9418196065"},
]
bullet = [
    {file = "bullet-2.2.0-py3-none-any.whl", hash = "sha256:d22528deb914ce3ff20a4a000fa5ba37179697f384a0748f90691de8a74cf006"},
    {file = "bullet-2.2.0.tar.gz", hash = "sha256:dfa0fa81810ad1a9e688815ca04f24af87ff5cdbe803b42fa634b1f50fc9d887"},
]
cachetools = [
    {file = "cachetools-4.1.1-py3-none-any.whl", hash = "sha256:513d4ff98dd27f85743a8dc0e92f55ddb1b49e060c2d5961512855cda2c01a98"},
    {file = "cachetools-4.1.1.tar.gz", hash = "sha256:bbaa39c3dede00175df2dc2b03d0cf18dd2d32a7de7beb68072d13043c9edb20"},
]
certifi = [
    {file = "certifi-2020.6.20-py2.py3-none-any.whl", hash = "sha256:8fc0819f1f30ba15bdb34cceffb9ef04d99f420f68eb75d901e9560b8749fc41"},
    {file = "certifi-2020.6.20.tar.gz", hash = "sha256:5930595817496dd21bb8dc35dad090f1c2cd0adfaf21204bf6732ca5d8ee34d3"},
]
cfgv = [
    {file = "cfgv-3.2.0-py2.py3-none-any.whl", hash = "sha256:32e43d604bbe7896fe7c248a9c2276447dbef840feb28fe20494f62af110211d"},
    {file = "cfgv-3.2.0.tar.gz", hash = "sha256:cf22deb93d4bcf92f345a5c3cd39d3d41d6340adc60c78bbbd6588c384fda6a1"},
]
chardet = [
    {file = "chardet-3.0.4-py2.py3-none-any.whl", hash = "sha256:fc323ffcaeaed0e0a02bf4d117757b98aed530d9ed4531e3e15460124c106691"},
    {file = "chardet-3.0.4.tar.gz", hash = "sha256:84ab92ed1c4d4f16916e05906b6b75a6c0fb5db821cc65e70cbd64a3e2a5eaae"},
]
click = [
    {file = "click-7.1.2-py2.py3-none-any.whl", hash = "sha256:dacca89f4bfadd5de3d7489b7c8a566eee0d3676333fbb50030263894c38c0dc"},
    {file = "click-7.1.2.tar.gz", hash = "sha256:d2b5255c7c6349bc1bd1e59e08cd12acbbd63ce649f2588755783aa94dfb6b1a"},
]
colorama = [
    {file = "colorama-0.4.3-py2.py3-none-any.whl", hash = "sha256:7d73d2a99753107a36ac6b455ee49046802e59d9d076ef8e47b61499fa29afff"},
    {file = "colorama-0.4.3.tar.gz", hash = "sha256:e96da0d330793e2cb9485e9ddfd918d456036c7149416295932478192f4436a1"},
]
coverage = [
    {file = "coverage-5.3-cp27-cp27m-macosx_10_13_intel.whl", hash = "sha256:bd3166bb3b111e76a4f8e2980fa1addf2920a4ca9b2b8ca36a3bc3dedc618270"},
    {file = "coverage-5.3-cp27-cp27m-macosx_10_9_x86_64.whl", hash = "sha256:9342dd70a1e151684727c9c91ea003b2fb33523bf19385d4554f7897ca0141d4"},
    {file = "coverage-5.3-cp27-cp27m-manylinux1_i686.whl", hash = "sha256:63808c30b41f3bbf65e29f7280bf793c79f54fb807057de7e5238ffc7cc4d7b9"},
    {file = "coverage-5.3-cp27-cp27m-manylinux1_x86_64.whl", hash = "sha256:4d6a42744139a7fa5b46a264874a781e8694bb32f1d76d8137b68138686f1729"},
    {file = "coverage-5.3-cp27-cp27m-win32.whl", hash = "sha256:86e9f8cd4b0cdd57b4ae71a9c186717daa4c5a99f3238a8723f416256e0b064d"},
    {file = "coverage-5.3-cp27-cp27m-win_amd64.whl", hash = "sha256:7858847f2d84bf6e64c7f66498e851c54de8ea06a6f96a32a1d192d846734418"},
    {file = "coverage-5.3-cp27-cp27mu-manylinux1_i686.whl", hash = "sha256:530cc8aaf11cc2ac7430f3614b04645662ef20c348dce4167c22d99bec3480e9"},
    {file = "coverage-5.3-cp27-cp27mu-manylinux1_x86_64.whl", hash = "sha256:381ead10b9b9af5f64646cd27107fb27b614ee7040bb1226f9c07ba96625cbb5"},
    {file = "coverage-5.3-cp35-cp35m-macosx_10_13_x86_64.whl", hash = "sha256:71b69bd716698fa62cd97137d6f2fdf49f534decb23a2c6fc80813e8b7be6822"},
    {file = "coverage-5.3-cp35-cp35m-manylinux1_i686.whl", hash = "sha256:1d44bb3a652fed01f1f2c10d5477956116e9b391320c94d36c6bf13b088a1097"},
    {file = "coverage-5.3-cp35-cp35m-manylinux1_x86_64.whl", hash = "sha256:1c6703094c81fa55b816f5ae542c6ffc625fec769f22b053adb42ad712d086c9"},
    {file = "coverage-5.3-cp35-cp35m-win32.whl", hash = "sha256:cedb2f9e1f990918ea061f28a0f0077a07702e3819602d3507e2ff98c8d20636"},
    {file = "coverage-5.3-cp35-cp35m-win_amd64.whl", hash = "sha256:7f43286f13d91a34fadf61ae252a51a130223c52bfefb50310d5b2deb062cf0f"},
    {file = "coverage-5.3-cp36-cp36m-macosx_10_13_x86_64.whl", hash = "sha256:c851b35fc078389bc16b915a0a7c1d5923e12e2c5aeec58c52f4aa8085ac8237"},
    {file = "coverage-5.3-cp36-cp36m-manylinux1_i686.whl", hash = "sha256:aac1ba0a253e17889550ddb1b60a2063f7474155465577caa2a3b131224cfd54"},
    {file = "coverage-5.3-cp36-cp36m-manylinux1_x86_64.whl", hash = "sha256:2b31f46bf7b31e6aa690d4c7a3d51bb262438c6dcb0d528adde446531d0d3bb7"},
    {file = "coverage-5.3-cp36-cp36m-win32.whl", hash = "sha256:c5f17ad25d2c1286436761b462e22b5020d83316f8e8fcb5deb2b3151f8f1d3a"},
    {file = "coverage-5.3-cp36-cp36m-win_amd64.whl", hash = "sha256:aef72eae10b5e3116bac6957de1df4d75909fc76d1499a53fb6387434b6bcd8d"},
    {file = "coverage-5.3-cp37-cp37m-macosx_10_13_x86_64.whl", hash = "sha256:e8caf961e1b1a945db76f1b5fa9c91498d15f545ac0ababbe575cfab185d3bd8"},
    {file = "coverage-5.3-cp37-cp37m-manylinux1_i686.whl", hash = "sha256:29a6272fec10623fcbe158fdf9abc7a5fa032048ac1d8631f14b50fbfc10d17f"},
    {file = "coverage-5.3-cp37-cp37m-manylinux1_x86_64.whl", hash = "sha256:2d43af2be93ffbad25dd959899b5b809618a496926146ce98ee0b23683f8c51c"},
    {file = "coverage-5.3-cp37-cp37m-win32.whl", hash = "sha256:c3888a051226e676e383de03bf49eb633cd39fc829516e5334e69b8d81aae751"},
    {file = "coverage-5.3-cp37-cp37m-win_amd64.whl", hash = "sha256:9669179786254a2e7e57f0ecf224e978471491d660aaca833f845b72a2df3709"},
    {file = "coverage-5.3-cp38-cp38-macosx_10_9_x86_64.whl", hash = "sha256:0203acd33d2298e19b57451ebb0bed0ab0c602e5cf5a818591b4918b1f97d516"},
    {file = "coverage-5.3-cp38-cp38-manylinux1_i686.whl", hash = "sha256:582ddfbe712025448206a5bc45855d16c2e491c2dd102ee9a2841418ac1c629f"},
    {file = "coverage-5.3-cp38-cp38-manylinux1_x86_64.whl", hash = "sha256:0f313707cdecd5cd3e217fc68c78a960b616604b559e9ea60cc16795c4304259"},
    {file = "coverage-5.3-cp38-cp38-win32.whl", hash = "sha256:78e93cc3571fd928a39c0b26767c986188a4118edc67bc0695bc7a284da22e82"},
    {file = "coverage-5.3-cp38-cp38-win_amd64.whl", hash = "sha256:8f264ba2701b8c9f815b272ad568d555ef98dfe1576802ab3149c3629a9f2221"},
    {file = "coverage-5.3-cp39-cp39-macosx_10_13_x86_64.whl", hash = "sha256:50691e744714856f03a86df3e2bff847c2acede4c191f9a1da38f088df342978"},
    {file = "coverage-5.3-cp39-cp39-manylinux1_i686.whl", hash = "sha256:9361de40701666b034c59ad9e317bae95c973b9ff92513dd0eced11c6adf2e21"},
    {file = "coverage-5.3-cp39-cp39-manylinux1_x86_64.whl", hash = "sha256:c1b78fb9700fc961f53386ad2fd86d87091e06ede5d118b8a50dea285a071c24"},
    {file = "coverage-5.3-cp39-cp39-win32.whl", hash = "sha256:cb7df71de0af56000115eafd000b867d1261f786b5eebd88a0ca6360cccfaca7"},
    {file = "coverage-5.3-cp39-cp39-win_amd64.whl", hash = "sha256:47a11bdbd8ada9b7ee628596f9d97fbd3851bd9999d398e9436bd67376dbece7"},
    {file = "coverage-5.3.tar.gz", hash = "sha256:280baa8ec489c4f542f8940f9c4c2181f0306a8ee1a54eceba071a449fb870a0"},
]
devtools = [
    {file = "devtools-0.6-py3-none-any.whl", hash = "sha256:bba4886df5adbcedafa2ec0e5fb2c255a82ce94ec822a12aa16f1f104e9eed36"},
    {file = "devtools-0.6.tar.gz", hash = "sha256:3f2d4eb2de2a8501c41330524414b495d7bbf3066384b3cec5fa784a0d07099b"},
]
dictdiffer = [
    {file = "dictdiffer-0.8.1-py2.py3-none-any.whl", hash = "sha256:d79d9a39e459fe33497c858470ca0d2e93cb96621751de06d631856adfd9c390"},
    {file = "dictdiffer-0.8.1.tar.gz", hash = "sha256:1adec0d67cdf6166bda96ae2934ddb5e54433998ceab63c984574d187cc563d2"},
]
distlib = [
    {file = "distlib-0.3.1-py2.py3-none-any.whl", hash = "sha256:8c09de2c67b3e7deef7184574fc060ab8a793e7adbb183d942c389c8b13c52fb"},
    {file = "distlib-0.3.1.zip", hash = "sha256:edf6116872c863e1aa9d5bb7cb5e05a022c519a4594dc703843343a9ddd9bff1"},
]
entrypoints = [
    {file = "entrypoints-0.3-py2.py3-none-any.whl", hash = "sha256:589f874b313739ad35be6e0cd7efde2a4e9b6fea91edcc34e58ecbb8dbe56d19"},
    {file = "entrypoints-0.3.tar.gz", hash = "sha256:c70dd71abe5a8c85e55e12c19bd91ccfeec11a6e99044204511f9ed547d48451"},
]
eradicate = [
    {file = "eradicate-1.0.tar.gz", hash = "sha256:4ffda82aae6fd49dfffa777a857cb758d77502a1f2e0f54c9ac5155a39d2d01a"},
]
filelock = [
    {file = "filelock-3.0.12-py3-none-any.whl", hash = "sha256:929b7d63ec5b7d6b71b0fa5ac14e030b3f70b75747cef1b10da9b879fef15836"},
    {file = "filelock-3.0.12.tar.gz", hash = "sha256:18d82244ee114f543149c66a6e0c14e9c4f8a1044b5cdaadd0f82159d6a6ff59"},
]
flake8 = [
    {file = "flake8-3.8.4-py2.py3-none-any.whl", hash = "sha256:749dbbd6bfd0cf1318af27bf97a14e28e5ff548ef8e5b1566ccfb25a11e7c839"},
    {file = "flake8-3.8.4.tar.gz", hash = "sha256:aadae8761ec651813c24be05c6f7b4680857ef6afaae4651a4eccaef97ce6c3b"},
]
flake8-annotations = [
    {file = "flake8-annotations-2.4.1.tar.gz", hash = "sha256:0bcebb0792f1f96d617ded674dca7bf64181870bfe5dace353a1483551f8e5f1"},
    {file = "flake8_annotations-2.4.1-py3-none-any.whl", hash = "sha256:bebd11a850f6987a943ce8cdff4159767e0f5f89b3c88aca64680c2175ee02df"},
]
flake8-annotations-complexity = [
    {file = "flake8_annotations_complexity-0.0.5.tar.gz", hash = "sha256:5a1fed2b4e0d823c84134891914e6b47ae2e8d3191b356698542b3fad161d060"},
]
flake8-annotations-coverage = [
    {file = "flake8_annotations_coverage-0.0.4.tar.gz", hash = "sha256:65ef219d103f95d56e78604a335edb52b8de73baa85f6a975a20967cfb0f4c57"},
]
flake8-bandit = [
    {file = "flake8_bandit-2.1.2.tar.gz", hash = "sha256:687fc8da2e4a239b206af2e54a90093572a60d0954f3054e23690739b0b0de3b"},
]
flake8-bugbear = [
    {file = "flake8-bugbear-20.1.4.tar.gz", hash = "sha256:bd02e4b009fb153fe6072c31c52aeab5b133d508095befb2ffcf3b41c4823162"},
    {file = "flake8_bugbear-20.1.4-py36.py37.py38-none-any.whl", hash = "sha256:a3ddc03ec28ba2296fc6f89444d1c946a6b76460f859795b35b77d4920a51b63"},
]
flake8-builtins = [
    {file = "flake8-builtins-1.5.3.tar.gz", hash = "sha256:09998853b2405e98e61d2ff3027c47033adbdc17f9fe44ca58443d876eb00f3b"},
    {file = "flake8_builtins-1.5.3-py2.py3-none-any.whl", hash = "sha256:7706babee43879320376861897e5d1468e396a40b8918ed7bccf70e5f90b8687"},
]
flake8-docstrings = [
    {file = "flake8-docstrings-1.5.0.tar.gz", hash = "sha256:3d5a31c7ec6b7367ea6506a87ec293b94a0a46c0bce2bb4975b7f1d09b6f3717"},
    {file = "flake8_docstrings-1.5.0-py2.py3-none-any.whl", hash = "sha256:a256ba91bc52307bef1de59e2a009c3cf61c3d0952dbe035d6ff7208940c2edc"},
]
flake8-eradicate = [
    {file = "flake8-eradicate-0.4.0.tar.gz", hash = "sha256:be5ea4521dfd4cb76837635f9ace57e12a7336c4b82054c99fd0394c00eef8ce"},
    {file = "flake8_eradicate-0.4.0-py3-none-any.whl", hash = "sha256:804a39aef145c193e8d77770efc45df82e631b29c4456ecb5ff2e2e5996cf09a"},
]
flake8-fixme = [
    {file = "flake8-fixme-1.1.1.tar.gz", hash = "sha256:50cade07d27a4c30d4f12351478df87339e67640c83041b664724bda6d16f33a"},
    {file = "flake8_fixme-1.1.1-py2.py3-none-any.whl", hash = "sha256:226a6f2ef916730899f29ac140bed5d4a17e5aba79f00a0e3ae1eff1997cb1ac"},
]
flake8-isort = [
    {file = "flake8-isort-4.0.0.tar.gz", hash = "sha256:2b91300f4f1926b396c2c90185844eb1a3d5ec39ea6138832d119da0a208f4d9"},
    {file = "flake8_isort-4.0.0-py2.py3-none-any.whl", hash = "sha256:729cd6ef9ba3659512dee337687c05d79c78e1215fdf921ed67e5fe46cce2f3c"},
]
flake8-markdown = [
    {file = "flake8-markdown-0.2.0.tar.gz", hash = "sha256:bca29422c66815c2f360fea3efce7356d42832e925d8ceb0525983f4e94a591c"},
    {file = "flake8_markdown-0.2.0-py3-none-any.whl", hash = "sha256:6727f28c71b941f0026bc7e08675a71002bfbf69018317bcec81e0502a33db3f"},
]
flake8-plugin-utils = [
    {file = "flake8-plugin-utils-1.3.1.tar.gz", hash = "sha256:6e996bc24ebe327558f24efd106f1be5f0c033c8cbb6eed815631f73d487f1c9"},
    {file = "flake8_plugin_utils-1.3.1-py3-none-any.whl", hash = "sha256:efdbf9d15b18f72b7c348dd360f30e7cf3e73aa67ff832d5343eb5aa1115f250"},
]
flake8-polyfill = [
    {file = "flake8-polyfill-1.0.2.tar.gz", hash = "sha256:e44b087597f6da52ec6393a709e7108b2905317d0c0b744cdca6208e670d8eda"},
    {file = "flake8_polyfill-1.0.2-py2.py3-none-any.whl", hash = "sha256:12be6a34ee3ab795b19ca73505e7b55826d5f6ad7230d31b18e106400169b9e9"},
]
flake8-pytest-style = [
    {file = "flake8-pytest-style-1.3.0.tar.gz", hash = "sha256:d141476de2d1a31e491c2090ba7d1e32980b11a2c12e8aa3b3cc844571b19bfa"},
    {file = "flake8_pytest_style-1.3.0-py3-none-any.whl", hash = "sha256:5a0bfb30696eb97473bb2078834794e9491848f975f680bdcb0554e5b4efbbfc"},
]
flake8-quotes = [
    {file = "flake8-quotes-3.2.0.tar.gz", hash = "sha256:3f1116e985ef437c130431ac92f9b3155f8f652fda7405ac22ffdfd7a9d1055e"},
]
flake8-use-fstring = [
    {file = "flake8-use-fstring-1.1.tar.gz", hash = "sha256:a0eea849ffe33fb6903c210c243c0f418da86a530e46cb13e64f1bdb045f22dc"},
]
flakehell = [
    {file = "flakehell-0.6.1-py3-none-any.whl", hash = "sha256:1b1b848a43f775becec0ea1b435b11a4838560ff53dac96174782f62f935bfae"},
    {file = "flakehell-0.6.1.tar.gz", hash = "sha256:053adceb02db01fc3807e727ce1985980c0792cb0ccbdcd321cebc0cc74d3c0d"},
]
freezegun = [
    {file = "freezegun-1.0.0-py2.py3-none-any.whl", hash = "sha256:02b35de52f4699a78f6ac4518e4cd3390dddc43b0aeb978335a8f270a2d9668b"},
    {file = "freezegun-1.0.0.tar.gz", hash = "sha256:1cf08e441f913ff5e59b19cc065a8faa9dd1ddc442eaf0375294f344581a0643"},
]
gitdb = [
    {file = "gitdb-4.0.5-py3-none-any.whl", hash = "sha256:91f36bfb1ab7949b3b40e23736db18231bf7593edada2ba5c3a174a7b23657ac"},
    {file = "gitdb-4.0.5.tar.gz", hash = "sha256:c9e1f2d0db7ddb9a704c2a0217be31214e91a4fe1dea1efad19ae42ba0c285c9"},
]
gitpython = [
    {file = "GitPython-3.1.9-py3-none-any.whl", hash = "sha256:138016d519bf4dd55b22c682c904ed2fd0235c3612b2f8f65ce218ff358deed8"},
    {file = "GitPython-3.1.9.tar.gz", hash = "sha256:a03f728b49ce9597a6655793207c6ab0da55519368ff5961e4a74ae475b9fa8e"},
]
google-auth = [
    {file = "google-auth-1.22.0.tar.gz", hash = "sha256:a73e6fb6d232ed1293ef9a5301e6f8aada7880d19c65d7f63e130dc50ec05593"},
    {file = "google_auth-1.22.0-py2.py3-none-any.whl", hash = "sha256:e86e72142d939a8d90a772947268aacc127ab7a1d1d6f3e0fecca7a8d74d8257"},
]
h11 = [
    {file = "h11-0.9.0-py2.py3-none-any.whl", hash = "sha256:4bc6d6a1238b7615b266ada57e0618568066f57dd6fa967d1290ec9309b2f2f1"},
    {file = "h11-0.9.0.tar.gz", hash = "sha256:33d4bca7be0fa039f4e84d50ab00531047e53d6ee8ffbc83501ea602c169cae1"},
]
httpcore = [
    {file = "httpcore-0.10.2-py3-none-any.whl", hash = "sha256:afc1402fcaa6fca057bb3a9c6ccf6989a17bd0393b0cffbd778bac5fdd27446b"},
    {file = "httpcore-0.10.2.tar.gz", hash = "sha256:93a4caf743e7ed29dbf7900515f0917babaa26bfaae6fb6c922ca1228519d400"},
]
httpx = [
    {file = "httpx-0.14.3-py3-none-any.whl", hash = "sha256:3f2aa21d927ac56bfabdb82d079cf5ddd5b3147130dedc5fe8fed3a24e7a8d34"},
    {file = "httpx-0.14.3.tar.gz", hash = "sha256:96bd4de4e6b742d672e2338720baf98518efaf85c86e0b48218e1bef9f272333"},
]
identify = [
    {file = "identify-1.5.5-py2.py3-none-any.whl", hash = "sha256:da683bfb7669fa749fc7731f378229e2dbf29a1d1337cbde04106f02236eb29d"},
    {file = "identify-1.5.5.tar.gz", hash = "sha256:7c22c384a2c9b32c5cc891d13f923f6b2653aa83e2d75d8f79be240d6c86c4f4"},
]
idna = [
    {file = "idna-2.10-py2.py3-none-any.whl", hash = "sha256:b97d804b1e9b523befed77c48dacec60e6dcb0b5391d57af6a65a312a90648c0"},
    {file = "idna-2.10.tar.gz", hash = "sha256:b307872f855b18632ce0c21c5e45be78c0ea7ae4c15c828c20788b26921eb3f6"},
]
iniconfig = [
    {file = "iniconfig-1.0.1-py3-none-any.whl", hash = "sha256:80cf40c597eb564e86346103f609d74efce0f6b4d4f30ec8ce9e2c26411ba437"},
    {file = "iniconfig-1.0.1.tar.gz", hash = "sha256:e5f92f89355a67de0595932a6c6c02ab4afddc6fcdc0bfc5becd0d60884d3f69"},
]
isort = [
    {file = "isort-5.6.1-py3-none-any.whl", hash = "sha256:dd3211f513f4a92ec1ec1876fc1dc3c686649c349d49523f5b5adbb0814e5960"},
    {file = "isort-5.6.1.tar.gz", hash = "sha256:2f510f34ae18a8d0958c53eec51ef84fd099f07c4c639676525acbcd7b5bd3ff"},
]
jmespath = [
    {file = "jmespath-0.10.0-py2.py3-none-any.whl", hash = "sha256:cdf6525904cc597730141d61b36f2e4b8ecc257c420fa2f4549bac2c2d0cb72f"},
    {file = "jmespath-0.10.0.tar.gz", hash = "sha256:b85d0567b8666149a93172712e68920734333c0ce7e89b78b3e987f71e5ed4f9"},
]
jsonschema = [
    {file = "jsonschema-3.2.0-py2.py3-none-any.whl", hash = "sha256:4e5b3cf8216f577bee9ce139cbe72eca3ea4f292ec60928ff24758ce626cd163"},
    {file = "jsonschema-3.2.0.tar.gz", hash = "sha256:c8a85b28d377cc7737e46e2d9f2b4f44ee3c0e1deac6bf46ddefc7187d30797a"},
]
kubernetes = [
    {file = "kubernetes-11.0.0-py3-none-any.whl", hash = "sha256:4af81201520977139a143f96123fb789fa351879df37f122916b9b6ed050bbaf"},
    {file = "kubernetes-11.0.0.tar.gz", hash = "sha256:1a2472f8b01bc6aa87e3a34781f859bded5a5c8ff791a53d889a8bd6cc550430"},
]
kubernetes-asyncio = [
    {file = "kubernetes_asyncio-11.3.0.tar.gz", hash = "sha256:475f22c01f2b07581f719552b656886c8c9f19c8afebe17bafe32f57dc5ee9fd"},
]
kubetest = [
    {file = "kubetest-0.8.1-py2.py3-none-any.whl", hash = "sha256:b0848afb2f262a6bd09b7a0dc7693bc10e06dfe59e63b4c653b5f8a2265c4f4f"},
    {file = "kubetest-0.8.1.tar.gz", hash = "sha256:3b2c2850ffd2a4c277a2e95a3a8e75c25dfe42ae7cd85b17582d347c815956cc"},
]
lazy-object-proxy = [
    {file = "lazy-object-proxy-1.4.3.tar.gz", hash = "sha256:f3900e8a5de27447acbf900b4750b0ddfd7ec1ea7fbaf11dfa911141bc522af0"},
    {file = "lazy_object_proxy-1.4.3-cp27-cp27m-macosx_10_13_x86_64.whl", hash = "sha256:a2238e9d1bb71a56cd710611a1614d1194dc10a175c1e08d75e1a7bcc250d442"},
    {file = "lazy_object_proxy-1.4.3-cp27-cp27m-win32.whl", hash = "sha256:efa1909120ce98bbb3777e8b6f92237f5d5c8ea6758efea36a473e1d38f7d3e4"},
    {file = "lazy_object_proxy-1.4.3-cp27-cp27m-win_amd64.whl", hash = "sha256:4677f594e474c91da97f489fea5b7daa17b5517190899cf213697e48d3902f5a"},
    {file = "lazy_object_proxy-1.4.3-cp27-cp27mu-manylinux1_x86_64.whl", hash = "sha256:0c4b206227a8097f05c4dbdd323c50edf81f15db3b8dc064d08c62d37e1a504d"},
    {file = "lazy_object_proxy-1.4.3-cp34-cp34m-manylinux1_x86_64.whl", hash = "sha256:d945239a5639b3ff35b70a88c5f2f491913eb94871780ebfabb2568bd58afc5a"},
    {file = "lazy_object_proxy-1.4.3-cp34-cp34m-win32.whl", hash = "sha256:9651375199045a358eb6741df3e02a651e0330be090b3bc79f6d0de31a80ec3e"},
    {file = "lazy_object_proxy-1.4.3-cp34-cp34m-win_amd64.whl", hash = "sha256:eba7011090323c1dadf18b3b689845fd96a61ba0a1dfbd7f24b921398affc357"},
    {file = "lazy_object_proxy-1.4.3-cp35-cp35m-manylinux1_x86_64.whl", hash = "sha256:48dab84ebd4831077b150572aec802f303117c8cc5c871e182447281ebf3ac50"},
    {file = "lazy_object_proxy-1.4.3-cp35-cp35m-win32.whl", hash = "sha256:ca0a928a3ddbc5725be2dd1cf895ec0a254798915fb3a36af0964a0a4149e3db"},
    {file = "lazy_object_proxy-1.4.3-cp35-cp35m-win_amd64.whl", hash = "sha256:194d092e6f246b906e8f70884e620e459fc54db3259e60cf69a4d66c3fda3449"},
    {file = "lazy_object_proxy-1.4.3-cp36-cp36m-manylinux1_x86_64.whl", hash = "sha256:97bb5884f6f1cdce0099f86b907aa41c970c3c672ac8b9c8352789e103cf3156"},
    {file = "lazy_object_proxy-1.4.3-cp36-cp36m-win32.whl", hash = "sha256:cb2c7c57005a6804ab66f106ceb8482da55f5314b7fcb06551db1edae4ad1531"},
    {file = "lazy_object_proxy-1.4.3-cp36-cp36m-win_amd64.whl", hash = "sha256:8d859b89baf8ef7f8bc6b00aa20316483d67f0b1cbf422f5b4dc56701c8f2ffb"},
    {file = "lazy_object_proxy-1.4.3-cp37-cp37m-macosx_10_13_x86_64.whl", hash = "sha256:1be7e4c9f96948003609aa6c974ae59830a6baecc5376c25c92d7d697e684c08"},
    {file = "lazy_object_proxy-1.4.3-cp37-cp37m-manylinux1_x86_64.whl", hash = "sha256:d74bb8693bf9cf75ac3b47a54d716bbb1a92648d5f781fc799347cfc95952383"},
    {file = "lazy_object_proxy-1.4.3-cp37-cp37m-win32.whl", hash = "sha256:9b15f3f4c0f35727d3a0fba4b770b3c4ebbb1fa907dbcc046a1d2799f3edd142"},
    {file = "lazy_object_proxy-1.4.3-cp37-cp37m-win_amd64.whl", hash = "sha256:9254f4358b9b541e3441b007a0ea0764b9d056afdeafc1a5569eee1cc6c1b9ea"},
    {file = "lazy_object_proxy-1.4.3-cp38-cp38-manylinux1_x86_64.whl", hash = "sha256:a6ae12d08c0bf9909ce12385803a543bfe99b95fe01e752536a60af2b7797c62"},
    {file = "lazy_object_proxy-1.4.3-cp38-cp38-win32.whl", hash = "sha256:5541cada25cd173702dbd99f8e22434105456314462326f06dba3e180f203dfd"},
    {file = "lazy_object_proxy-1.4.3-cp38-cp38-win_amd64.whl", hash = "sha256:59f79fef100b09564bc2df42ea2d8d21a64fdcda64979c0fa3db7bdaabaf6239"},
]
loguru = [
    {file = "loguru-0.5.3-py3-none-any.whl", hash = "sha256:f8087ac396b5ee5f67c963b495d615ebbceac2796379599820e324419d53667c"},
    {file = "loguru-0.5.3.tar.gz", hash = "sha256:b28e72ac7a98be3d28ad28570299a393dfcd32e5e3f6a353dec94675767b6319"},
]
marshmallow = [
    {file = "marshmallow-3.8.0-py2.py3-none-any.whl", hash = "sha256:2272273505f1644580fbc66c6b220cc78f893eb31f1ecde2af98ad28011e9811"},
    {file = "marshmallow-3.8.0.tar.gz", hash = "sha256:47911dd7c641a27160f0df5fd0fe94667160ffe97f70a42c3cc18388d86098cc"},
]
marshmallow-polyfield = [
    {file = "marshmallow-polyfield-5.9.tar.gz", hash = "sha256:448f4b1ac5cbd671c0fb8a5452e99da7c0e8be924dd2cda2a21ee59457a4748f"},
]
mccabe = [
    {file = "mccabe-0.6.1-py2.py3-none-any.whl", hash = "sha256:ab8a6258860da4b6677da4bd2fe5dc2c659cff31b3ee4f7f5d64e79735b80d42"},
    {file = "mccabe-0.6.1.tar.gz", hash = "sha256:dd8d182285a0fe56bace7f45b5e7d1a6ebcbf524e8f3bd87eb0f125271b8831f"},
]
more-itertools = [
    {file = "more-itertools-8.5.0.tar.gz", hash = "sha256:6f83822ae94818eae2612063a5101a7311e68ae8002005b5e05f03fd74a86a20"},
    {file = "more_itertools-8.5.0-py3-none-any.whl", hash = "sha256:9b30f12df9393f0d28af9210ff8efe48d10c94f73e5daf886f10c4b0b0b4f03c"},
]
multidict = [
    {file = "multidict-4.7.6-cp35-cp35m-macosx_10_14_x86_64.whl", hash = "sha256:275ca32383bc5d1894b6975bb4ca6a7ff16ab76fa622967625baeebcf8079000"},
    {file = "multidict-4.7.6-cp35-cp35m-manylinux1_x86_64.whl", hash = "sha256:1ece5a3369835c20ed57adadc663400b5525904e53bae59ec854a5d36b39b21a"},
    {file = "multidict-4.7.6-cp35-cp35m-win32.whl", hash = "sha256:5141c13374e6b25fe6bf092052ab55c0c03d21bd66c94a0e3ae371d3e4d865a5"},
    {file = "multidict-4.7.6-cp35-cp35m-win_amd64.whl", hash = "sha256:9456e90649005ad40558f4cf51dbb842e32807df75146c6d940b6f5abb4a78f3"},
    {file = "multidict-4.7.6-cp36-cp36m-macosx_10_14_x86_64.whl", hash = "sha256:e0d072ae0f2a179c375f67e3da300b47e1a83293c554450b29c900e50afaae87"},
    {file = "multidict-4.7.6-cp36-cp36m-manylinux1_x86_64.whl", hash = "sha256:3750f2205b800aac4bb03b5ae48025a64e474d2c6cc79547988ba1d4122a09e2"},
    {file = "multidict-4.7.6-cp36-cp36m-win32.whl", hash = "sha256:f07acae137b71af3bb548bd8da720956a3bc9f9a0b87733e0899226a2317aeb7"},
    {file = "multidict-4.7.6-cp36-cp36m-win_amd64.whl", hash = "sha256:6513728873f4326999429a8b00fc7ceddb2509b01d5fd3f3be7881a257b8d463"},
    {file = "multidict-4.7.6-cp37-cp37m-macosx_10_14_x86_64.whl", hash = "sha256:feed85993dbdb1dbc29102f50bca65bdc68f2c0c8d352468c25b54874f23c39d"},
    {file = "multidict-4.7.6-cp37-cp37m-manylinux1_x86_64.whl", hash = "sha256:fcfbb44c59af3f8ea984de67ec7c306f618a3ec771c2843804069917a8f2e255"},
    {file = "multidict-4.7.6-cp37-cp37m-win32.whl", hash = "sha256:4538273208e7294b2659b1602490f4ed3ab1c8cf9dbdd817e0e9db8e64be2507"},
    {file = "multidict-4.7.6-cp37-cp37m-win_amd64.whl", hash = "sha256:d14842362ed4cf63751648e7672f7174c9818459d169231d03c56e84daf90b7c"},
    {file = "multidict-4.7.6-cp38-cp38-macosx_10_14_x86_64.whl", hash = "sha256:c026fe9a05130e44157b98fea3ab12969e5b60691a276150db9eda71710cd10b"},
    {file = "multidict-4.7.6-cp38-cp38-manylinux1_x86_64.whl", hash = "sha256:51a4d210404ac61d32dada00a50ea7ba412e6ea945bbe992e4d7a595276d2ec7"},
    {file = "multidict-4.7.6-cp38-cp38-win32.whl", hash = "sha256:5cf311a0f5ef80fe73e4f4c0f0998ec08f954a6ec72b746f3c179e37de1d210d"},
    {file = "multidict-4.7.6-cp38-cp38-win_amd64.whl", hash = "sha256:7388d2ef3c55a8ba80da62ecfafa06a1c097c18032a501ffd4cabbc52d7f2b19"},
    {file = "multidict-4.7.6.tar.gz", hash = "sha256:fbb77a75e529021e7c4a8d4e823d88ef4d23674a202be4f5addffc72cbb91430"},
]
mypy = [
    {file = "mypy-0.782-cp35-cp35m-macosx_10_6_x86_64.whl", hash = "sha256:2c6cde8aa3426c1682d35190b59b71f661237d74b053822ea3d748e2c9578a7c"},
    {file = "mypy-0.782-cp35-cp35m-manylinux1_x86_64.whl", hash = "sha256:9c7a9a7ceb2871ba4bac1cf7217a7dd9ccd44c27c2950edbc6dc08530f32ad4e"},
    {file = "mypy-0.782-cp35-cp35m-win_amd64.whl", hash = "sha256:c05b9e4fb1d8a41d41dec8786c94f3b95d3c5f528298d769eb8e73d293abc48d"},
    {file = "mypy-0.782-cp36-cp36m-macosx_10_6_x86_64.whl", hash = "sha256:6731603dfe0ce4352c555c6284c6db0dc935b685e9ce2e4cf220abe1e14386fd"},
    {file = "mypy-0.782-cp36-cp36m-manylinux1_x86_64.whl", hash = "sha256:f05644db6779387ccdb468cc47a44b4356fc2ffa9287135d05b70a98dc83b89a"},
    {file = "mypy-0.782-cp36-cp36m-win_amd64.whl", hash = "sha256:b7fbfabdbcc78c4f6fc4712544b9b0d6bf171069c6e0e3cb82440dd10ced3406"},
    {file = "mypy-0.782-cp37-cp37m-macosx_10_6_x86_64.whl", hash = "sha256:3fdda71c067d3ddfb21da4b80e2686b71e9e5c72cca65fa216d207a358827f86"},
    {file = "mypy-0.782-cp37-cp37m-manylinux1_x86_64.whl", hash = "sha256:d7df6eddb6054d21ca4d3c6249cae5578cb4602951fd2b6ee2f5510ffb098707"},
    {file = "mypy-0.782-cp37-cp37m-win_amd64.whl", hash = "sha256:a4a2cbcfc4cbf45cd126f531dedda8485671545b43107ded25ce952aac6fb308"},
    {file = "mypy-0.782-cp38-cp38-macosx_10_9_x86_64.whl", hash = "sha256:6bb93479caa6619d21d6e7160c552c1193f6952f0668cdda2f851156e85186fc"},
    {file = "mypy-0.782-cp38-cp38-manylinux1_x86_64.whl", hash = "sha256:81c7908b94239c4010e16642c9102bfc958ab14e36048fa77d0be3289dda76ea"},
    {file = "mypy-0.782-cp38-cp38-win_amd64.whl", hash = "sha256:5dd13ff1f2a97f94540fd37a49e5d255950ebcdf446fb597463a40d0df3fac8b"},
    {file = "mypy-0.782-py3-none-any.whl", hash = "sha256:e0b61738ab504e656d1fe4ff0c0601387a5489ca122d55390ade31f9ca0e252d"},
    {file = "mypy-0.782.tar.gz", hash = "sha256:eff7d4a85e9eea55afa34888dfeaccde99e7520b51f867ac28a48492c0b1130c"},
]
mypy-extensions = [
    {file = "mypy_extensions-0.4.3-py2.py3-none-any.whl", hash = "sha256:090fedd75945a69ae91ce1303b5824f428daf5a028d2f6ab8a299250a846f15d"},
    {file = "mypy_extensions-0.4.3.tar.gz", hash = "sha256:2d82818f5bb3e369420cb3c4060a7970edba416647068eb4c5343488a6c604a8"},
]
nitpick = [
    {file = "nitpick-0.23.0-py3-none-any.whl", hash = "sha256:5b37856993686f2fa928b0acb1b0b591106e9c7e78437fec506ffe0c9efa2b88"},
    {file = "nitpick-0.23.0.tar.gz", hash = "sha256:15e1760b3b4ca77e48096171ee656875d315f2d8825da71b7abc89f2c8ba4ae0"},
]
nodeenv = [
    {file = "nodeenv-1.5.0-py2.py3-none-any.whl", hash = "sha256:5304d424c529c997bc888453aeaa6362d242b6b4631e90f3d4bf1b290f1c84a9"},
    {file = "nodeenv-1.5.0.tar.gz", hash = "sha256:ab45090ae383b716c4ef89e690c41ff8c2b257b85b309f01f3654df3d084bd7c"},
]
oauthlib = [
    {file = "oauthlib-3.1.0-py2.py3-none-any.whl", hash = "sha256:df884cd6cbe20e32633f1db1072e9356f53638e4361bef4e8b03c9127c9328ea"},
    {file = "oauthlib-3.1.0.tar.gz", hash = "sha256:bee41cc35fcca6e988463cacc3bcb8a96224f470ca547e697b604cc697b2f889"},
]
orjson = [
    {file = "orjson-3.4.0-cp36-cp36m-macosx_10_7_x86_64.whl", hash = "sha256:5b7db73d295d75a25c4f3a120e141d182cbcbb240d07c1b006655269bb802508"},
    {file = "orjson-3.4.0-cp36-cp36m-manylinux2014_aarch64.whl", hash = "sha256:4fc25cd9f81de2b6e55fa7e5563973a1d47c05c86fbaf9124b1b74a08df65929"},
    {file = "orjson-3.4.0-cp36-cp36m-manylinux2014_x86_64.whl", hash = "sha256:e7c2920f66ee994cef285e93b81bee08935803b4f322bee77d0353a33746f778"},
    {file = "orjson-3.4.0-cp36-none-win_amd64.whl", hash = "sha256:24dd09562ec383ddd77e9f82b9d604ea3a300643b2fd5beaf9a0b21d77e52be2"},
    {file = "orjson-3.4.0-cp37-cp37m-macosx_10_7_x86_64.whl", hash = "sha256:86c005a10b626e1be5392a439774cf79f920a6e90f49dcd708aa6adc0c2f3fb3"},
    {file = "orjson-3.4.0-cp37-cp37m-manylinux2014_aarch64.whl", hash = "sha256:b326c47e19c939ee770c377d72d7595eefc21bf3b08864fcb82f46d433a0069f"},
    {file = "orjson-3.4.0-cp37-cp37m-manylinux2014_x86_64.whl", hash = "sha256:fd1bf6ab3b12020531a153e77d8468d7febf0efa6e36a64a06e08e5c02d2d707"},
    {file = "orjson-3.4.0-cp37-none-win_amd64.whl", hash = "sha256:132766446e6ff0ad9d13cd550cfc15d078ca3d2c6d5277517897da91d12e39df"},
    {file = "orjson-3.4.0-cp38-cp38-macosx_10_7_x86_64.whl", hash = "sha256:48238a0a2696c4f082d5432802064b4a63849cce3fc81ea80d9517f5cfeda138"},
    {file = "orjson-3.4.0-cp38-cp38-manylinux2014_aarch64.whl", hash = "sha256:ec84a7c0703fab8b4feecac19a5fb92156ae402fc8952a961ecbf1cdac1ef5c0"},
    {file = "orjson-3.4.0-cp38-cp38-manylinux2014_x86_64.whl", hash = "sha256:5ed087b0de8c8fad29d0b776d5c3287644271159e85efe2fbd745ebc0cb81697"},
    {file = "orjson-3.4.0-cp38-none-win_amd64.whl", hash = "sha256:af526fa8f4e4ac6ba953bf50bb384928a7d4a2849180c21593cdd3e08060f8ca"},
    {file = "orjson-3.4.0-cp39-cp39-manylinux2014_aarch64.whl", hash = "sha256:4a757ee2154b09631d272e63bd35c549f876ce5425dd154446dff0e1ef603429"},
    {file = "orjson-3.4.0-cp39-cp39-manylinux2014_x86_64.whl", hash = "sha256:1e957d1ab0ea3e4a4706cfa8f00a3a672dda7959607c231b6acb0b15ce35d52e"},
    {file = "orjson-3.4.0.tar.gz", hash = "sha256:2dcfc744cad7dceee7fca55ebdca91cc79e14223acc76423f0f4017e7a2676c9"},
]
packaging = [
    {file = "packaging-20.4-py2.py3-none-any.whl", hash = "sha256:998416ba6962ae7fbd6596850b80e17859a5753ba17c32284f67bfff33784181"},
    {file = "packaging-20.4.tar.gz", hash = "sha256:4357f74f47b9c12db93624a82154e9b120fa8293699949152b22065d556079f8"},
]
pbr = [
    {file = "pbr-5.5.0-py2.py3-none-any.whl", hash = "sha256:5adc0f9fc64319d8df5ca1e4e06eea674c26b80e6f00c530b18ce6a6592ead15"},
    {file = "pbr-5.5.0.tar.gz", hash = "sha256:14bfd98f51c78a3dd22a1ef45cf194ad79eee4a19e8e1a0d5c7f8e81ffe182ea"},
]
pluggy = [
    {file = "pluggy-0.13.1-py2.py3-none-any.whl", hash = "sha256:966c145cd83c96502c3c3868f50408687b38434af77734af1e9ca461a4081d2d"},
    {file = "pluggy-0.13.1.tar.gz", hash = "sha256:15b2acde666561e1298d71b523007ed7364de07029219b604cf808bfa1c765b0"},
]
pre-commit = [
    {file = "pre_commit-2.7.1-py2.py3-none-any.whl", hash = "sha256:810aef2a2ba4f31eed1941fc270e72696a1ad5590b9751839c90807d0fff6b9a"},
    {file = "pre_commit-2.7.1.tar.gz", hash = "sha256:c54fd3e574565fe128ecc5e7d2f91279772ddb03f8729645fa812fe809084a70"},
]
py = [
    {file = "py-1.9.0-py2.py3-none-any.whl", hash = "sha256:366389d1db726cd2fcfc79732e75410e5fe4d31db13692115529d34069a043c2"},
    {file = "py-1.9.0.tar.gz", hash = "sha256:9ca6883ce56b4e8da7e79ac18787889fa5206c79dcc67fb065376cd2fe03f342"},
]
pyaml = [
    {file = "pyaml-20.4.0-py2.py3-none-any.whl", hash = "sha256:67081749a82b72c45e5f7f812ee3a14a03b3f5c25ff36ec3b290514f8c4c4b99"},
    {file = "pyaml-20.4.0.tar.gz", hash = "sha256:29a5c2a68660a799103d6949167bd6c7953d031449d08802386372de1db6ad71"},
]
pyasn1 = [
    {file = "pyasn1-0.4.8-py2.4.egg", hash = "sha256:fec3e9d8e36808a28efb59b489e4528c10ad0f480e57dcc32b4de5c9d8c9fdf3"},
    {file = "pyasn1-0.4.8-py2.5.egg", hash = "sha256:0458773cfe65b153891ac249bcf1b5f8f320b7c2ce462151f8fa74de8934becf"},
    {file = "pyasn1-0.4.8-py2.6.egg", hash = "sha256:5c9414dcfede6e441f7e8f81b43b34e834731003427e5b09e4e00e3172a10f00"},
    {file = "pyasn1-0.4.8-py2.7.egg", hash = "sha256:6e7545f1a61025a4e58bb336952c5061697da694db1cae97b116e9c46abcf7c8"},
    {file = "pyasn1-0.4.8-py2.py3-none-any.whl", hash = "sha256:39c7e2ec30515947ff4e87fb6f456dfc6e84857d34be479c9d4a4ba4bf46aa5d"},
    {file = "pyasn1-0.4.8-py3.1.egg", hash = "sha256:78fa6da68ed2727915c4767bb386ab32cdba863caa7dbe473eaae45f9959da86"},
    {file = "pyasn1-0.4.8-py3.2.egg", hash = "sha256:08c3c53b75eaa48d71cf8c710312316392ed40899cb34710d092e96745a358b7"},
    {file = "pyasn1-0.4.8-py3.3.egg", hash = "sha256:03840c999ba71680a131cfaee6fab142e1ed9bbd9c693e285cc6aca0d555e576"},
    {file = "pyasn1-0.4.8-py3.4.egg", hash = "sha256:7ab8a544af125fb704feadb008c99a88805126fb525280b2270bb25cc1d78a12"},
    {file = "pyasn1-0.4.8-py3.5.egg", hash = "sha256:e89bf84b5437b532b0803ba5c9a5e054d21fec423a89952a74f87fa2c9b7bce2"},
    {file = "pyasn1-0.4.8-py3.6.egg", hash = "sha256:014c0e9976956a08139dc0712ae195324a75e142284d5f87f1a87ee1b068a359"},
    {file = "pyasn1-0.4.8-py3.7.egg", hash = "sha256:99fcc3c8d804d1bc6d9a099921e39d827026409a58f2a720dcdb89374ea0c776"},
    {file = "pyasn1-0.4.8.tar.gz", hash = "sha256:aef77c9fb94a3ac588e87841208bdec464471d9871bd5050a287cc9a475cd0ba"},
]
pyasn1-modules = [
    {file = "pyasn1-modules-0.2.8.tar.gz", hash = "sha256:905f84c712230b2c592c19470d3ca8d552de726050d1d1716282a1f6146be65e"},
    {file = "pyasn1_modules-0.2.8-py2.4.egg", hash = "sha256:0fe1b68d1e486a1ed5473f1302bd991c1611d319bba158e98b106ff86e1d7199"},
    {file = "pyasn1_modules-0.2.8-py2.5.egg", hash = "sha256:fe0644d9ab041506b62782e92b06b8c68cca799e1a9636ec398675459e031405"},
    {file = "pyasn1_modules-0.2.8-py2.6.egg", hash = "sha256:a99324196732f53093a84c4369c996713eb8c89d360a496b599fb1a9c47fc3eb"},
    {file = "pyasn1_modules-0.2.8-py2.7.egg", hash = "sha256:0845a5582f6a02bb3e1bde9ecfc4bfcae6ec3210dd270522fee602365430c3f8"},
    {file = "pyasn1_modules-0.2.8-py2.py3-none-any.whl", hash = "sha256:a50b808ffeb97cb3601dd25981f6b016cbb3d31fbf57a8b8a87428e6158d0c74"},
    {file = "pyasn1_modules-0.2.8-py3.1.egg", hash = "sha256:f39edd8c4ecaa4556e989147ebf219227e2cd2e8a43c7e7fcb1f1c18c5fd6a3d"},
    {file = "pyasn1_modules-0.2.8-py3.2.egg", hash = "sha256:b80486a6c77252ea3a3e9b1e360bc9cf28eaac41263d173c032581ad2f20fe45"},
    {file = "pyasn1_modules-0.2.8-py3.3.egg", hash = "sha256:65cebbaffc913f4fe9e4808735c95ea22d7a7775646ab690518c056784bc21b4"},
    {file = "pyasn1_modules-0.2.8-py3.4.egg", hash = "sha256:15b7c67fabc7fc240d87fb9aabf999cf82311a6d6fb2c70d00d3d0604878c811"},
    {file = "pyasn1_modules-0.2.8-py3.5.egg", hash = "sha256:426edb7a5e8879f1ec54a1864f16b882c2837bfd06eee62f2c982315ee2473ed"},
    {file = "pyasn1_modules-0.2.8-py3.6.egg", hash = "sha256:cbac4bc38d117f2a49aeedec4407d23e8866ea4ac27ff2cf7fb3e5b570df19e0"},
    {file = "pyasn1_modules-0.2.8-py3.7.egg", hash = "sha256:c29a5e5cc7a3f05926aff34e097e84f8589cd790ce0ed41b67aed6857b26aafd"},
]
pycodestyle = [
    {file = "pycodestyle-2.6.0-py2.py3-none-any.whl", hash = "sha256:2295e7b2f6b5bd100585ebcb1f616591b652db8a741695b3d8f5d28bdc934367"},
    {file = "pycodestyle-2.6.0.tar.gz", hash = "sha256:c58a7d2815e0e8d7972bf1803331fb0152f867bd89adf8a01dfd55085434192e"},
]
pydantic = [
    {file = "pydantic-1.6.1-cp36-cp36m-macosx_10_9_x86_64.whl", hash = "sha256:418b84654b60e44c0cdd5384294b0e4bc1ebf42d6e873819424f3b78b8690614"},
    {file = "pydantic-1.6.1-cp36-cp36m-manylinux1_i686.whl", hash = "sha256:4900b8820b687c9a3ed753684337979574df20e6ebe4227381d04b3c3c628f99"},
    {file = "pydantic-1.6.1-cp36-cp36m-manylinux2014_i686.whl", hash = "sha256:b49c86aecde15cde33835d5d6360e55f5e0067bb7143a8303bf03b872935c75b"},
    {file = "pydantic-1.6.1-cp36-cp36m-manylinux2014_x86_64.whl", hash = "sha256:2de562a456c4ecdc80cf1a8c3e70c666625f7d02d89a6174ecf63754c734592e"},
    {file = "pydantic-1.6.1-cp36-cp36m-win_amd64.whl", hash = "sha256:f769141ab0abfadf3305d4fcf36660e5cf568a666dd3efab7c3d4782f70946b1"},
    {file = "pydantic-1.6.1-cp37-cp37m-macosx_10_9_x86_64.whl", hash = "sha256:2dc946b07cf24bee4737ced0ae77e2ea6bc97489ba5a035b603bd1b40ad81f7e"},
    {file = "pydantic-1.6.1-cp37-cp37m-manylinux1_i686.whl", hash = "sha256:36dbf6f1be212ab37b5fda07667461a9219c956181aa5570a00edfb0acdfe4a1"},
    {file = "pydantic-1.6.1-cp37-cp37m-manylinux2014_i686.whl", hash = "sha256:1783c1d927f9e1366e0e0609ae324039b2479a1a282a98ed6a6836c9ed02002c"},
    {file = "pydantic-1.6.1-cp37-cp37m-manylinux2014_x86_64.whl", hash = "sha256:cf3933c98cb5e808b62fae509f74f209730b180b1e3c3954ee3f7949e083a7df"},
    {file = "pydantic-1.6.1-cp37-cp37m-win_amd64.whl", hash = "sha256:f8af9b840a9074e08c0e6dc93101de84ba95df89b267bf7151d74c553d66833b"},
    {file = "pydantic-1.6.1-cp38-cp38-macosx_10_9_x86_64.whl", hash = "sha256:40d765fa2d31d5be8e29c1794657ad46f5ee583a565c83cea56630d3ae5878b9"},
    {file = "pydantic-1.6.1-cp38-cp38-manylinux1_i686.whl", hash = "sha256:3fa799f3cfff3e5f536cbd389368fc96a44bb30308f258c94ee76b73bd60531d"},
    {file = "pydantic-1.6.1-cp38-cp38-manylinux2014_i686.whl", hash = "sha256:6c3f162ba175678218629f446a947e3356415b6b09122dcb364e58c442c645a7"},
    {file = "pydantic-1.6.1-cp38-cp38-manylinux2014_x86_64.whl", hash = "sha256:eb75dc1809875d5738df14b6566ccf9fd9c0bcde4f36b72870f318f16b9f5c20"},
    {file = "pydantic-1.6.1-cp38-cp38-win_amd64.whl", hash = "sha256:530d7222a2786a97bc59ee0e0ebbe23728f82974b1f1ad9a11cd966143410633"},
    {file = "pydantic-1.6.1-py36.py37.py38-none-any.whl", hash = "sha256:b5b3489cb303d0f41ad4a7390cf606a5f2c7a94dcba20c051cd1c653694cb14d"},
    {file = "pydantic-1.6.1.tar.gz", hash = "sha256:54122a8ed6b75fe1dd80797f8251ad2063ea348a03b77218d73ea9fe19bd4e73"},
]
pydocstyle = [
    {file = "pydocstyle-5.1.1-py3-none-any.whl", hash = "sha256:aca749e190a01726a4fb472dd4ef23b5c9da7b9205c0a7857c06533de13fd678"},
    {file = "pydocstyle-5.1.1.tar.gz", hash = "sha256:19b86fa8617ed916776a11cd8bc0197e5b9856d5433b777f51a3defe13075325"},
]
pyflakes = [
    {file = "pyflakes-2.2.0-py2.py3-none-any.whl", hash = "sha256:0d94e0e05a19e57a99444b6ddcf9a6eb2e5c68d3ca1e98e90707af8152c90a92"},
    {file = "pyflakes-2.2.0.tar.gz", hash = "sha256:35b2d75ee967ea93b55750aa9edbbf72813e06a66ba54438df2cfac9e3c27fc8"},
]
pygments = [
    {file = "Pygments-2.7.1-py3-none-any.whl", hash = "sha256:307543fe65c0947b126e83dd5a61bd8acbd84abec11f43caebaf5534cbc17998"},
    {file = "Pygments-2.7.1.tar.gz", hash = "sha256:926c3f319eda178d1bd90851e4317e6d8cdb5e292a3386aac9bd75eca29cf9c7"},
]
pylint = [
    {file = "pylint-2.6.0-py3-none-any.whl", hash = "sha256:bfe68f020f8a0fece830a22dd4d5dddb4ecc6137db04face4c3420a46a52239f"},
    {file = "pylint-2.6.0.tar.gz", hash = "sha256:bb4a908c9dadbc3aac18860550e870f58e1a02c9f2c204fdf5693d73be061210"},
]
pyparsing = [
    {file = "pyparsing-2.4.7-py2.py3-none-any.whl", hash = "sha256:ef9d7589ef3c200abe66653d3f1ab1033c3c419ae9b9bdb1240a85b024efc88b"},
    {file = "pyparsing-2.4.7.tar.gz", hash = "sha256:c203ec8783bf771a155b207279b9bccb8dea02d8f0c9e5f8ead507bc3246ecc1"},
]
pyrsistent = [
    {file = "pyrsistent-0.17.3.tar.gz", hash = "sha256:2e636185d9eb976a18a8a8e96efce62f2905fea90041958d8cc2a189756ebf3e"},
]
pytest = [
    {file = "pytest-6.1.1-py3-none-any.whl", hash = "sha256:7a8190790c17d79a11f847fba0b004ee9a8122582ebff4729a082c109e81a4c9"},
    {file = "pytest-6.1.1.tar.gz", hash = "sha256:8f593023c1a0f916110285b6efd7f99db07d59546e3d8c36fc60e2ab05d3be92"},
]
pytest-asyncio = [
    {file = "pytest-asyncio-0.14.0.tar.gz", hash = "sha256:9882c0c6b24429449f5f969a5158b528f39bde47dc32e85b9f0403965017e700"},
    {file = "pytest_asyncio-0.14.0-py3-none-any.whl", hash = "sha256:2eae1e34f6c68fc0a9dc12d4bea190483843ff4708d24277c41568d6b6044f1d"},
]
pytest-cov = [
    {file = "pytest-cov-2.10.1.tar.gz", hash = "sha256:47bd0ce14056fdd79f93e1713f88fad7bdcc583dcd7783da86ef2f085a0bb88e"},
    {file = "pytest_cov-2.10.1-py2.py3-none-any.whl", hash = "sha256:45ec2d5182f89a81fc3eb29e3d1ed3113b9e9a873bcddb2a71faaab066110191"},
]
pytest-freezegun = [
    {file = "pytest-freezegun-0.4.2.zip", hash = "sha256:19c82d5633751bf3ec92caa481fb5cffaac1787bd485f0df6436fd6242176949"},
    {file = "pytest_freezegun-0.4.2-py2.py3-none-any.whl", hash = "sha256:5318a6bfb8ba4b709c8471c94d0033113877b3ee02da5bfcd917c1889cde99a7"},
]
pytest-mock = [
    {file = "pytest-mock-3.3.1.tar.gz", hash = "sha256:a4d6d37329e4a893e77d9ffa89e838dd2b45d5dc099984cf03c703ac8411bb82"},
    {file = "pytest_mock-3.3.1-py3-none-any.whl", hash = "sha256:024e405ad382646318c4281948aadf6fe1135632bea9cc67366ea0c4098ef5f2"},
]
pytest-randomly = [
    {file = "pytest-randomly-3.4.1.tar.gz", hash = "sha256:5fd0dbeeb218a7ce029690a8100453cd8d6a7972cf9d8e657690352692e92c69"},
    {file = "pytest_randomly-3.4.1-py3-none-any.whl", hash = "sha256:2c4df1390db72a33a4f44fac0c780e7883cd5968238efa2a2bdbdd54e3fc6681"},
]
python-dateutil = [
    {file = "python-dateutil-2.8.1.tar.gz", hash = "sha256:73ebfe9dbf22e832286dafa60473e4cd239f8592f699aa5adaf10050e6e1823c"},
    {file = "python_dateutil-2.8.1-py2.py3-none-any.whl", hash = "sha256:75bb3f31ea686f1197762692a9ee6a7550b59fc6ca3a1f4b5d7e32fb98e2da2a"},
]
python-dotenv = [
    {file = "python-dotenv-0.14.0.tar.gz", hash = "sha256:8c10c99a1b25d9a68058a1ad6f90381a62ba68230ca93966882a4dbc3bc9c33d"},
    {file = "python_dotenv-0.14.0-py2.py3-none-any.whl", hash = "sha256:c10863aee750ad720f4f43436565e4c1698798d763b63234fb5021b6c616e423"},
]
python-slugify = [
    {file = "python-slugify-4.0.1.tar.gz", hash = "sha256:69a517766e00c1268e5bbfc0d010a0a8508de0b18d30ad5a1ff357f8ae724270"},
]
pyyaml = [
    {file = "PyYAML-5.3.1-cp27-cp27m-win32.whl", hash = "sha256:74809a57b329d6cc0fdccee6318f44b9b8649961fa73144a98735b0aaf029f1f"},
    {file = "PyYAML-5.3.1-cp27-cp27m-win_amd64.whl", hash = "sha256:240097ff019d7c70a4922b6869d8a86407758333f02203e0fc6ff79c5dcede76"},
    {file = "PyYAML-5.3.1-cp35-cp35m-win32.whl", hash = "sha256:4f4b913ca1a7319b33cfb1369e91e50354d6f07a135f3b901aca02aa95940bd2"},
    {file = "PyYAML-5.3.1-cp35-cp35m-win_amd64.whl", hash = "sha256:cc8955cfbfc7a115fa81d85284ee61147059a753344bc51098f3ccd69b0d7e0c"},
    {file = "PyYAML-5.3.1-cp36-cp36m-win32.whl", hash = "sha256:7739fc0fa8205b3ee8808aea45e968bc90082c10aef6ea95e855e10abf4a37b2"},
    {file = "PyYAML-5.3.1-cp36-cp36m-win_amd64.whl", hash = "sha256:69f00dca373f240f842b2931fb2c7e14ddbacd1397d57157a9b005a6a9942648"},
    {file = "PyYAML-5.3.1-cp37-cp37m-win32.whl", hash = "sha256:d13155f591e6fcc1ec3b30685d50bf0711574e2c0dfffd7644babf8b5102ca1a"},
    {file = "PyYAML-5.3.1-cp37-cp37m-win_amd64.whl", hash = "sha256:73f099454b799e05e5ab51423c7bcf361c58d3206fa7b0d555426b1f4d9a3eaf"},
    {file = "PyYAML-5.3.1-cp38-cp38-win32.whl", hash = "sha256:06a0d7ba600ce0b2d2fe2e78453a470b5a6e000a985dd4a4e54e436cc36b0e97"},
    {file = "PyYAML-5.3.1-cp38-cp38-win_amd64.whl", hash = "sha256:95f71d2af0ff4227885f7a6605c37fd53d3a106fcab511b8860ecca9fcf400ee"},
    {file = "PyYAML-5.3.1.tar.gz", hash = "sha256:b8eac752c5e14d3eca0e6dd9199cd627518cb5ec06add0de9d32baeee6fe645d"},
]
requests = [
    {file = "requests-2.24.0-py2.py3-none-any.whl", hash = "sha256:fe75cc94a9443b9246fc7049224f75604b113c36acb93f87b80ed42c44cbb898"},
    {file = "requests-2.24.0.tar.gz", hash = "sha256:b3559a131db72c33ee969480840fff4bb6dd111de7dd27c8ee1f820f4f00231b"},
]
requests-oauthlib = [
    {file = "requests-oauthlib-1.3.0.tar.gz", hash = "sha256:b4261601a71fd721a8bd6d7aa1cc1d6a8a93b4a9f5e96626f8e4d91e8beeaa6a"},
    {file = "requests_oauthlib-1.3.0-py2.py3-none-any.whl", hash = "sha256:7f71572defaecd16372f9006f33c2ec8c077c3cfa6f5911a9a90202beb513f3d"},
    {file = "requests_oauthlib-1.3.0-py3.7.egg", hash = "sha256:fa6c47b933f01060936d87ae9327fead68768b69c6c9ea2109c48be30f2d4dbc"},
]
respx = [
    {file = "respx-0.12.1-py2.py3-none-any.whl", hash = "sha256:2601acbb7b3bd26165f45714db1ec63a56670005fff774fe06b564dd7960464f"},
    {file = "respx-0.12.1.tar.gz", hash = "sha256:7883b2c12ec803a6353ea4556f08b8d0a99ea864f4462a017029a68583892d1b"},
]
rfc3986 = [
    {file = "rfc3986-1.4.0-py2.py3-none-any.whl", hash = "sha256:af9147e9aceda37c91a05f4deb128d4b4b49d6b199775fd2d2927768abdc8f50"},
    {file = "rfc3986-1.4.0.tar.gz", hash = "sha256:112398da31a3344dc25dbf477d8df6cb34f9278a94fee2625d89e4514be8bb9d"},
]
rsa = [
    {file = "rsa-4.6-py3-none-any.whl", hash = "sha256:6166864e23d6b5195a5cfed6cd9fed0fe774e226d8f854fcb23b7bbef0350233"},
    {file = "rsa-4.6.tar.gz", hash = "sha256:109ea5a66744dd859bf16fe904b8d8b627adafb9408753161e766a92e7d681fa"},
]
"ruamel.yaml" = [
    {file = "ruamel.yaml-0.16.12-py2.py3-none-any.whl", hash = "sha256:012b9470a0ea06e4e44e99e7920277edf6b46eee0232a04487ea73a7386340a5"},
    {file = "ruamel.yaml-0.16.12.tar.gz", hash = "sha256:076cc0bc34f1966d920a49f18b52b6ad559fbe656a0748e3535cf7b3f29ebf9e"},
]
"ruamel.yaml.clib" = [
    {file = "ruamel.yaml.clib-0.2.2-cp27-cp27m-macosx_10_9_x86_64.whl", hash = "sha256:28116f204103cb3a108dfd37668f20abe6e3cafd0d3fd40dba126c732457b3cc"},
    {file = "ruamel.yaml.clib-0.2.2-cp27-cp27m-manylinux1_x86_64.whl", hash = "sha256:daf21aa33ee9b351f66deed30a3d450ab55c14242cfdfcd377798e2c0d25c9f1"},
    {file = "ruamel.yaml.clib-0.2.2-cp27-cp27m-win32.whl", hash = "sha256:30dca9bbcbb1cc858717438218d11eafb78666759e5094dd767468c0d577a7e7"},
    {file = "ruamel.yaml.clib-0.2.2-cp27-cp27m-win_amd64.whl", hash = "sha256:f6061a31880c1ed6b6ce341215336e2f3d0c1deccd84957b6fa8ca474b41e89f"},
    {file = "ruamel.yaml.clib-0.2.2-cp27-cp27mu-manylinux1_x86_64.whl", hash = "sha256:73b3d43e04cc4b228fa6fa5d796409ece6fcb53a6c270eb2048109cbcbc3b9c2"},
    {file = "ruamel.yaml.clib-0.2.2-cp35-cp35m-macosx_10_6_intel.whl", hash = "sha256:53b9dd1abd70e257a6e32f934ebc482dac5edb8c93e23deb663eac724c30b026"},
    {file = "ruamel.yaml.clib-0.2.2-cp35-cp35m-manylinux1_x86_64.whl", hash = "sha256:839dd72545ef7ba78fd2aa1a5dd07b33696adf3e68fae7f31327161c1093001b"},
    {file = "ruamel.yaml.clib-0.2.2-cp35-cp35m-win32.whl", hash = "sha256:b1e981fe1aff1fd11627f531524826a4dcc1f26c726235a52fcb62ded27d150f"},
    {file = "ruamel.yaml.clib-0.2.2-cp35-cp35m-win_amd64.whl", hash = "sha256:4e52c96ca66de04be42ea2278012a2342d89f5e82b4512fb6fb7134e377e2e62"},
    {file = "ruamel.yaml.clib-0.2.2-cp36-cp36m-macosx_10_9_x86_64.whl", hash = "sha256:a873e4d4954f865dcb60bdc4914af7eaae48fb56b60ed6daa1d6251c72f5337c"},
    {file = "ruamel.yaml.clib-0.2.2-cp36-cp36m-manylinux1_x86_64.whl", hash = "sha256:ab845f1f51f7eb750a78937be9f79baea4a42c7960f5a94dde34e69f3cce1988"},
    {file = "ruamel.yaml.clib-0.2.2-cp36-cp36m-win32.whl", hash = "sha256:e9f7d1d8c26a6a12c23421061f9022bb62704e38211fe375c645485f38df34a2"},
    {file = "ruamel.yaml.clib-0.2.2-cp36-cp36m-win_amd64.whl", hash = "sha256:2602e91bd5c1b874d6f93d3086f9830f3e907c543c7672cf293a97c3fabdcd91"},
    {file = "ruamel.yaml.clib-0.2.2-cp37-cp37m-macosx_10_9_x86_64.whl", hash = "sha256:44c7b0498c39f27795224438f1a6be6c5352f82cb887bc33d962c3a3acc00df6"},
    {file = "ruamel.yaml.clib-0.2.2-cp37-cp37m-manylinux1_x86_64.whl", hash = "sha256:8e8fd0a22c9d92af3a34f91e8a2594eeb35cba90ab643c5e0e643567dc8be43e"},
    {file = "ruamel.yaml.clib-0.2.2-cp37-cp37m-win32.whl", hash = "sha256:464e66a04e740d754170be5e740657a3b3b6d2bcc567f0c3437879a6e6087ff6"},
    {file = "ruamel.yaml.clib-0.2.2-cp37-cp37m-win_amd64.whl", hash = "sha256:52ae5739e4b5d6317b52f5b040b1b6639e8af68a5b8fd606a8b08658fbd0cab5"},
    {file = "ruamel.yaml.clib-0.2.2-cp38-cp38-macosx_10_9_x86_64.whl", hash = "sha256:4df5019e7783d14b79217ad9c56edf1ba7485d614ad5a385d1b3c768635c81c0"},
    {file = "ruamel.yaml.clib-0.2.2-cp38-cp38-manylinux1_x86_64.whl", hash = "sha256:5254af7d8bdf4d5484c089f929cb7f5bafa59b4f01d4f48adda4be41e6d29f99"},
    {file = "ruamel.yaml.clib-0.2.2-cp38-cp38-win32.whl", hash = "sha256:74161d827407f4db9072011adcfb825b5258a5ccb3d2cd518dd6c9edea9e30f1"},
    {file = "ruamel.yaml.clib-0.2.2-cp38-cp38-win_amd64.whl", hash = "sha256:058a1cc3df2a8aecc12f983a48bda99315cebf55a3b3a5463e37bb599b05727b"},
    {file = "ruamel.yaml.clib-0.2.2.tar.gz", hash = "sha256:2d24bd98af676f4990c4d715bcdc2a60b19c56a3fb3a763164d2d8ca0e806ba7"},
]
semver = [
    {file = "semver-2.10.2-py2.py3-none-any.whl", hash = "sha256:21e80ca738975ed513cba859db0a0d2faca2380aef1962f48272ebf9a8a44bd4"},
    {file = "semver-2.10.2.tar.gz", hash = "sha256:c0a4a9d1e45557297a722ee9bac3de2ec2ea79016b6ffcaca609b0bc62cf4276"},
]
six = [
    {file = "six-1.15.0-py2.py3-none-any.whl", hash = "sha256:8b74bedcbbbaca38ff6d7491d76f2b06b3592611af620f8426e82dddb04a5ced"},
    {file = "six-1.15.0.tar.gz", hash = "sha256:30639c035cdb23534cd4aa2dd52c3bf48f06e5f4a941509c8bafd8ce11080259"},
]
smmap = [
    {file = "smmap-3.0.4-py2.py3-none-any.whl", hash = "sha256:54c44c197c819d5ef1991799a7e30b662d1e520f2ac75c9efbeb54a742214cf4"},
    {file = "smmap-3.0.4.tar.gz", hash = "sha256:9c98bbd1f9786d22f14b3d4126894d56befb835ec90cef151af566c7e19b5d24"},
]
sniffio = [
    {file = "sniffio-1.1.0-py3-none-any.whl", hash = "sha256:20ed6d5b46f8ae136d00b9dcb807615d83ed82ceea6b2058cecb696765246da5"},
    {file = "sniffio-1.1.0.tar.gz", hash = "sha256:8e3810100f69fe0edd463d02ad407112542a11ffdc29f67db2bf3771afb87a21"},
]
snowballstemmer = [
    {file = "snowballstemmer-2.0.0-py2.py3-none-any.whl", hash = "sha256:209f257d7533fdb3cb73bdbd24f436239ca3b2fa67d56f6ff88e86be08cc5ef0"},
    {file = "snowballstemmer-2.0.0.tar.gz", hash = "sha256:df3bac3df4c2c01363f3dd2cfa78cce2840a79b9f1c2d2de9ce8d31683992f52"},
]
sortedcontainers = [
    {file = "sortedcontainers-2.2.2-py2.py3-none-any.whl", hash = "sha256:c633ebde8580f241f274c1f8994a665c0e54a17724fecd0cae2f079e09c36d3f"},
    {file = "sortedcontainers-2.2.2.tar.gz", hash = "sha256:4e73a757831fc3ca4de2859c422564239a31d8213d09a2a666e375807034d2ba"},
]
stevedore = [
    {file = "stevedore-3.2.2-py3-none-any.whl", hash = "sha256:5e1ab03eaae06ef6ce23859402de785f08d97780ed774948ef16c4652c41bc62"},
    {file = "stevedore-3.2.2.tar.gz", hash = "sha256:f845868b3a3a77a2489d226568abe7328b5c2d4f6a011cc759dfa99144a521f0"},
]
tabulate = [
    {file = "tabulate-0.8.7-py3-none-any.whl", hash = "sha256:ac64cb76d53b1231d364babcd72abbb16855adac7de6665122f97b593f1eb2ba"},
    {file = "tabulate-0.8.7.tar.gz", hash = "sha256:db2723a20d04bcda8522165c73eea7c300eda74e0ce852d9022e0159d7895007"},
]
testfixtures = [
    {file = "testfixtures-6.15.0-py2.py3-none-any.whl", hash = "sha256:e17f4f526fc90b0ac9bc7f8ca62b7dec17d9faf3d721f56bda4f0fd94d02f85a"},
    {file = "testfixtures-6.15.0.tar.gz", hash = "sha256:409f77cfbdad822d12a8ce5c4aa8fb4d0bb38073f4a5444fede3702716a2cec2"},
]
text-unidecode = [
    {file = "text-unidecode-1.3.tar.gz", hash = "sha256:bad6603bb14d279193107714b288be206cac565dfa49aa5b105294dd5c4aab93"},
    {file = "text_unidecode-1.3-py2.py3-none-any.whl", hash = "sha256:1311f10e8b895935241623731c2ba64f4c455287888b18189350b67134a822e8"},
]
timeago = [
    {file = "timeago-1.0.14.tar.gz", hash = "sha256:4308d0123a21c778e0ac66fb68e09c15ab6a006e152f8840902575b48aac373d"},
]
toml = [
    {file = "toml-0.10.0-py2.7.egg", hash = "sha256:f1db651f9657708513243e61e6cc67d101a39bad662eaa9b5546f789338e07a3"},
    {file = "toml-0.10.0-py2.py3-none-any.whl", hash = "sha256:235682dd292d5899d361a811df37e04a8828a5b1da3115886b73cf81ebc9100e"},
    {file = "toml-0.10.0.tar.gz", hash = "sha256:229f81c57791a41d65e399fc06bf0848bab550a9dfd5ed66df18ce5f05e73d5c"},
]
typed-ast = [
    {file = "typed_ast-1.4.1-cp35-cp35m-manylinux1_i686.whl", hash = "sha256:73d785a950fc82dd2a25897d525d003f6378d1cb23ab305578394694202a58c3"},
    {file = "typed_ast-1.4.1-cp35-cp35m-manylinux1_x86_64.whl", hash = "sha256:aaee9905aee35ba5905cfb3c62f3e83b3bec7b39413f0a7f19be4e547ea01ebb"},
    {file = "typed_ast-1.4.1-cp35-cp35m-win32.whl", hash = "sha256:0c2c07682d61a629b68433afb159376e24e5b2fd4641d35424e462169c0a7919"},
    {file = "typed_ast-1.4.1-cp35-cp35m-win_amd64.whl", hash = "sha256:4083861b0aa07990b619bd7ddc365eb7fa4b817e99cf5f8d9cf21a42780f6e01"},
    {file = "typed_ast-1.4.1-cp36-cp36m-macosx_10_9_x86_64.whl", hash = "sha256:269151951236b0f9a6f04015a9004084a5ab0d5f19b57de779f908621e7d8b75"},
    {file = "typed_ast-1.4.1-cp36-cp36m-manylinux1_i686.whl", hash = "sha256:24995c843eb0ad11a4527b026b4dde3da70e1f2d8806c99b7b4a7cf491612652"},
    {file = "typed_ast-1.4.1-cp36-cp36m-manylinux1_x86_64.whl", hash = "sha256:fe460b922ec15dd205595c9b5b99e2f056fd98ae8f9f56b888e7a17dc2b757e7"},
    {file = "typed_ast-1.4.1-cp36-cp36m-win32.whl", hash = "sha256:4e3e5da80ccbebfff202a67bf900d081906c358ccc3d5e3c8aea42fdfdfd51c1"},
    {file = "typed_ast-1.4.1-cp36-cp36m-win_amd64.whl", hash = "sha256:249862707802d40f7f29f6e1aad8d84b5aa9e44552d2cc17384b209f091276aa"},
    {file = "typed_ast-1.4.1-cp37-cp37m-macosx_10_9_x86_64.whl", hash = "sha256:8ce678dbaf790dbdb3eba24056d5364fb45944f33553dd5869b7580cdbb83614"},
    {file = "typed_ast-1.4.1-cp37-cp37m-manylinux1_i686.whl", hash = "sha256:c9e348e02e4d2b4a8b2eedb48210430658df6951fa484e59de33ff773fbd4b41"},
    {file = "typed_ast-1.4.1-cp37-cp37m-manylinux1_x86_64.whl", hash = "sha256:bcd3b13b56ea479b3650b82cabd6b5343a625b0ced5429e4ccad28a8973f301b"},
    {file = "typed_ast-1.4.1-cp37-cp37m-win32.whl", hash = "sha256:d5d33e9e7af3b34a40dc05f498939f0ebf187f07c385fd58d591c533ad8562fe"},
    {file = "typed_ast-1.4.1-cp37-cp37m-win_amd64.whl", hash = "sha256:0666aa36131496aed8f7be0410ff974562ab7eeac11ef351def9ea6fa28f6355"},
    {file = "typed_ast-1.4.1-cp38-cp38-macosx_10_15_x86_64.whl", hash = "sha256:d205b1b46085271b4e15f670058ce182bd1199e56b317bf2ec004b6a44f911f6"},
    {file = "typed_ast-1.4.1-cp38-cp38-manylinux1_i686.whl", hash = "sha256:6daac9731f172c2a22ade6ed0c00197ee7cc1221aa84cfdf9c31defeb059a907"},
    {file = "typed_ast-1.4.1-cp38-cp38-manylinux1_x86_64.whl", hash = "sha256:498b0f36cc7054c1fead3d7fc59d2150f4d5c6c56ba7fb150c013fbc683a8d2d"},
    {file = "typed_ast-1.4.1-cp38-cp38-win32.whl", hash = "sha256:715ff2f2df46121071622063fc7543d9b1fd19ebfc4f5c8895af64a77a8c852c"},
    {file = "typed_ast-1.4.1-cp38-cp38-win_amd64.whl", hash = "sha256:fc0fea399acb12edbf8a628ba8d2312f583bdbdb3335635db062fa98cf71fca4"},
    {file = "typed_ast-1.4.1-cp39-cp39-macosx_10_15_x86_64.whl", hash = "sha256:d43943ef777f9a1c42bf4e552ba23ac77a6351de620aa9acf64ad54933ad4d34"},
    {file = "typed_ast-1.4.1.tar.gz", hash = "sha256:8c8aaad94455178e3187ab22c8b01a3837f8ee50e09cf31f1ba129eb293ec30b"},
]
typer = [
    {file = "typer-0.3.2-py3-none-any.whl", hash = "sha256:ba58b920ce851b12a2d790143009fa00ac1d05b3ff3257061ff69dbdfc3d161b"},
    {file = "typer-0.3.2.tar.gz", hash = "sha256:5455d750122cff96745b0dec87368f56d023725a7ebc9d2e54dd23dc86816303"},
]
typing-extensions = [
    {file = "typing_extensions-3.7.4.3-py2-none-any.whl", hash = "sha256:dafc7639cde7f1b6e1acc0f457842a83e722ccca8eef5270af2d74792619a89f"},
    {file = "typing_extensions-3.7.4.3-py3-none-any.whl", hash = "sha256:7cb407020f00f7bfc3cb3e7881628838e69d8f3fcab2f64742a5e76b2f841918"},
    {file = "typing_extensions-3.7.4.3.tar.gz", hash = "sha256:99d4073b617d30288f569d3f13d2bd7548c3a7e4c8de87db09a9d29bb3a4a60c"},
]
urllib3 = [
    {file = "urllib3-1.25.10-py2.py3-none-any.whl", hash = "sha256:e7983572181f5e1522d9c98453462384ee92a0be7fac5f1413a1e35c56cc0461"},
    {file = "urllib3-1.25.10.tar.gz", hash = "sha256:91056c15fa70756691db97756772bb1eb9678fa585d9184f24534b100dc60f4a"},
]
virtualenv = [
    {file = "virtualenv-20.0.33-py2.py3-none-any.whl", hash = "sha256:35ecdeb58cfc2147bb0706f7cdef69a8f34f1b81b6d49568174e277932908b8f"},
    {file = "virtualenv-20.0.33.tar.gz", hash = "sha256:a5e0d253fe138097c6559c906c528647254f437d1019af9d5a477b09bfa7300f"},
]
websocket-client = [
    {file = "websocket_client-0.57.0-py2.py3-none-any.whl", hash = "sha256:0fc45c961324d79c781bab301359d5a1b00b13ad1b10415a4780229ef71a5549"},
    {file = "websocket_client-0.57.0.tar.gz", hash = "sha256:d735b91d6d1692a6a181f2a8c9e0238e5f6373356f561bb9dc4c7af36f452010"},
]
win32-setctime = [
    {file = "win32_setctime-1.0.2-py3-none-any.whl", hash = "sha256:02b4c5959ca0b195f45c98115826c6e8a630b7cf648e724feaab1a5aa6250640"},
    {file = "win32_setctime-1.0.2.tar.gz", hash = "sha256:47aa7c43548c1fc0a4f026d1944b748b37036df116c7c4cf908e82638d854313"},
]
wrapt = [
    {file = "wrapt-1.12.1.tar.gz", hash = "sha256:b62ffa81fb85f4332a4f609cab4ac40709470da05643a082ec1eb88e6d9b97d7"},
]
yamlpath = [
    {file = "yamlpath-2.4.3.tar.gz", hash = "sha256:4c9228703026b01e59668ad1333d48cd3ef4558009e10c448308b28f3aecb0fb"},
]
yarl = [
    {file = "yarl-1.6.0-cp35-cp35m-macosx_10_14_x86_64.whl", hash = "sha256:db9eb8307219d7e09b33bcb43287222ef35cbcf1586ba9472b0a4b833666ada1"},
    {file = "yarl-1.6.0-cp35-cp35m-manylinux1_x86_64.whl", hash = "sha256:e31fef4e7b68184545c3d68baec7074532e077bd1906b040ecfba659737df188"},
    {file = "yarl-1.6.0-cp35-cp35m-win32.whl", hash = "sha256:5d84cc36981eb5a8533be79d6c43454c8e6a39ee3118ceaadbd3c029ab2ee580"},
    {file = "yarl-1.6.0-cp35-cp35m-win_amd64.whl", hash = "sha256:5e447e7f3780f44f890360ea973418025e8c0cdcd7d6a1b221d952600fd945dc"},
    {file = "yarl-1.6.0-cp36-cp36m-macosx_10_14_x86_64.whl", hash = "sha256:6f6898429ec3c4cfbef12907047136fd7b9e81a6ee9f105b45505e633427330a"},
    {file = "yarl-1.6.0-cp36-cp36m-manylinux1_x86_64.whl", hash = "sha256:d088ea9319e49273f25b1c96a3763bf19a882cff774d1792ae6fba34bd40550a"},
    {file = "yarl-1.6.0-cp36-cp36m-win32.whl", hash = "sha256:b7c199d2cbaf892ba0f91ed36d12ff41ecd0dde46cbf64ff4bfe997a3ebc925e"},
    {file = "yarl-1.6.0-cp36-cp36m-win_amd64.whl", hash = "sha256:67c5ea0970da882eaf9efcf65b66792557c526f8e55f752194eff8ec722c75c2"},
    {file = "yarl-1.6.0-cp37-cp37m-macosx_10_14_x86_64.whl", hash = "sha256:04a54f126a0732af75e5edc9addeaa2113e2ca7c6fce8974a63549a70a25e50e"},
    {file = "yarl-1.6.0-cp37-cp37m-manylinux1_x86_64.whl", hash = "sha256:fcbe419805c9b20db9a51d33b942feddbf6e7fb468cb20686fd7089d4164c12a"},
    {file = "yarl-1.6.0-cp37-cp37m-win32.whl", hash = "sha256:c604998ab8115db802cc55cb1b91619b2831a6128a62ca7eea577fc8ea4d3131"},
    {file = "yarl-1.6.0-cp37-cp37m-win_amd64.whl", hash = "sha256:c22607421f49c0cb6ff3ed593a49b6a99c6ffdeaaa6c944cdda83c2393c8864d"},
    {file = "yarl-1.6.0-cp38-cp38-macosx_10_14_x86_64.whl", hash = "sha256:7ce35944e8e61927a8f4eb78f5bc5d1e6da6d40eadd77e3f79d4e9399e263921"},
    {file = "yarl-1.6.0-cp38-cp38-manylinux1_x86_64.whl", hash = "sha256:c15d71a640fb1f8e98a1423f9c64d7f1f6a3a168f803042eaf3a5b5022fde0c1"},
    {file = "yarl-1.6.0-cp38-cp38-win32.whl", hash = "sha256:3cc860d72ed989f3b1f3abbd6ecf38e412de722fb38b8f1b1a086315cf0d69c5"},
    {file = "yarl-1.6.0-cp38-cp38-win_amd64.whl", hash = "sha256:e32f0fb443afcfe7f01f95172b66f279938fbc6bdaebe294b0ff6747fb6db020"},
    {file = "yarl-1.6.0.tar.gz", hash = "sha256:61d3ea3c175fe45f1498af868879c6ffeb989d4143ac542163c45538ba5ec21b"},
]<|MERGE_RESOLUTION|>--- conflicted
+++ resolved
@@ -56,11 +56,8 @@
 [package.source]
 type = "git"
 url = "https://github.com/Martiusweb/asynctest.git"
-<<<<<<< HEAD
 reference = "py3.8"
 resolved_reference = "9aefec8dd301bf8c4a4e03a22fb4ec64c2b479cf"
-=======
->>>>>>> d90d1747
 
 [[package]]
 name = "atomicwrites"
@@ -987,15 +984,11 @@
 
 [[package]]
 name = "pytest"
-version = "6.1.0"
+version = "6.1.1"
 description = "pytest: simple powerful testing with Python"
 category = "dev"
 optional = false
 python-versions = ">=3.5"
-<<<<<<< HEAD
-=======
-version = "6.1.1"
->>>>>>> d90d1747
 
 [package.dependencies]
 atomicwrites = {version = ">=1.0", markers = "sys_platform == \"win32\""}
@@ -1438,12 +1431,7 @@
 multidict = ">=4.0"
 
 [metadata]
-<<<<<<< HEAD
 lock-version = "1.1"
-=======
-content-hash = "1565da423eacfad106b59fd6c2ece3661e8a59d03d9a702216330de6182f3bb5"
-lock-version = "1.0"
->>>>>>> d90d1747
 python-versions = "^3.8"
 content-hash = "549cffdc242bbf9884bf63ab27abcbb1116d01e53e2a36134eb9f44573fa27fc"
 
