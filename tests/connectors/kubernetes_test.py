--- conflicted
+++ resolved
@@ -1034,13 +1034,12 @@
         with pytest.raises(AdjustmentRejectedError, match='Insufficient memory.') as rejection_info:
             await connector.adjust([adjustment])
 
-<<<<<<< HEAD
         # Validate the correct error was raised, re-raise if not for additional debugging context
         try:
             assert rejection_info.value.reason == "unschedulable"
         except AssertionError as e:
             raise e from rejection_info.value
-=======
+
     async def test_adjust_deployment_image_pull_backoff(
         self,
         config: KubernetesConfiguration,
@@ -1063,7 +1062,6 @@
 
         with pytest.raises(AdjustmentFailedError, match="Container image pull failure detected"):
             await connector.adjust([adjustment])
->>>>>>> 8160da13
 
     async def test_adjust_replicas(self, config):
         connector = KubernetesConnector(config=config)
@@ -1383,7 +1381,6 @@
         with pytest.raises(AdjustmentRejectedError) as rejection_info:
             await connector.adjust([adjustment])
 
-<<<<<<< HEAD
         # Validate the correct error was raised, re-raise if not for additional debugging context
         try:
             assert "(reason ContainersNotReady) containers with unready status: [fiber-http" in str(rejection_info.value)
@@ -1410,10 +1407,6 @@
             assert rejection_info.value.reason == "unstable"
         except AssertionError as e:
             raise e from rejection_info.value
-=======
-        assert "(reason ContainersNotReady) containers with unready status: [fiber-http" in str(rejection_info.value)
-        assert rejection_info.value.reason == "start-failed"
->>>>>>> 8160da13
 
     async def test_adjust_deployment_settlement_failed(
         self,
