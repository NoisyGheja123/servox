--- conflicted
+++ resolved
@@ -71,14 +71,10 @@
 class TestConfig:
     def test_generate(self) -> None:
         config = servo.connectors.opsani_dev.OpsaniDevConfiguration.generate()
-<<<<<<< HEAD
         assert list(config.dict().keys()) == [
             'description', 'namespace', 'deployment', 'rollout', 'container', 'service','port', 'cpu', 'memory',
-            'static_environment_variables', 'prometheus_base_url', 'timeout', 'settlement'
+            'static_environment_variables', 'prometheus_base_url', 'envoy_sidecar_image', 'timeout', 'settlement'
         ]
-=======
-        assert list(config.dict().keys()) == ['description', 'namespace', 'deployment', 'rollout', 'container', 'service', 'port', 'cpu', 'memory', 'prometheus_base_url', 'envoy_sidecar_image', 'timeout', 'settlement']
->>>>>>> 63a0cc38
 
     def test_generate_yaml(self) -> None:
         config = servo.connectors.opsani_dev.OpsaniDevConfiguration.generate()
