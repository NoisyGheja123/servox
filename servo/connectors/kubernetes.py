--- conflicted
+++ resolved
@@ -2782,7 +2782,6 @@
         )
 
     @property
-<<<<<<< HEAD
     def on_failure(self) -> FailureMode:
         """
         Return the configured failure behavior. If not set explicitly, this will be cascaded
@@ -2790,10 +2789,7 @@
         """
         return self.target_deployment_config.on_failure
 
-    def to_components(self) -> List[servo.Component]:
-=======
     def main_cpu(self) -> CPU:
->>>>>>> 31ce61aa
         """
         Return the current CPU setting for the main containers.
         """
@@ -3096,15 +3092,8 @@
                 for result in results:
                     if isinstance(result, Exception):
                         for optimization in self.optimizations:
-<<<<<<< HEAD
                             if await optimization.handle_error(result):
                                 # Stop error propogation once it has been handled
-=======
-                            if await optimization.handle_error(
-                                result, self.config.on_failure
-                            ):
-                                # Stop error propagation once it has been handled
->>>>>>> 31ce61aa
                                 break
 
             except asyncio.exceptions.TimeoutError as error:
@@ -3112,13 +3101,8 @@
                     f"timed out after {timeout} + 60s waiting for adjustments to apply"
                 )
                 for optimization in self.optimizations:
-<<<<<<< HEAD
                     if await optimization.handle_error(error):
                         # Stop error propogation once it has been handled
-=======
-                    if await optimization.handle_error(error, self.config.on_failure):
-                        # Stop error propagation once it has been handled
->>>>>>> 31ce61aa
                         break
         else:
             self.logger.warning(f"failed to apply adjustments: no adjustables")
