"""Optimize services and applications deployed on Kubernetes with Opsani.
"""
from __future__ import annotations, print_function

import abc
import asyncio
import collections
import contextlib
import copy
import datetime
import decimal
import enum
import functools
import itertools
import json
import operator
import os
import pathlib
import re
from typing import (
    Any,
    AsyncIterator,
    Callable,
    ClassVar,
    Collection,
    Dict,
    Generator,
    Iterable,
    List,
    Mapping,
    Optional,
    Protocol,
    Sequence,
    Tuple,
    Type,
    Union,
    cast,
    get_type_hints,
    runtime_checkable,
)

import backoff
import kubernetes_asyncio
import kubernetes_asyncio.client
import kubernetes_asyncio.client.api_client
import kubernetes_asyncio.client.exceptions
import kubernetes_asyncio.client.models
from kubernetes_asyncio.client.models.v1_container import V1Container
from kubernetes_asyncio.client.models.v1_env_var import V1EnvVar
import kubernetes_asyncio.watch
import pydantic

import servo

class Condition(servo.logging.Mixin):
    """A Condition is a convenience wrapper around a function and its arguments
    which allows the function to be called at a later time.

    The function is called in the ``check`` method, which resolves the result to
    a boolean value, thus the condition function should return a boolean or
    something that ultimately resolves to a Truthy or Falsey value.

    Args:
        name: The name of the condition to make it easier to identify.
        fn: The condition function that will be checked.
        *args: Any arguments for the condition function.
        **kwargs: Any keyword arguments for the condition function.

    Attributes:
        name (str): The name of the Condition.
        fn (callable): The condition function that will be checked.
        args (tuple): Arguments for the checking function.
        kwargs (dict): Keyword arguments for the checking function.
        last_check (bool): Holds the state of the last condition check.

    Raises:
        ValueError: The given ``fn`` is not callable.
    """

    def __init__(self, name: str, fn: Callable, *args, **kwargs) -> None: # noqa: D107
        if not callable(fn):
            raise ValueError("The Condition function must be callable")

        self.name = name
        self.fn = fn
        self.args = args
        self.kwargs = kwargs

        # last check holds the state of the last check.
        self.last_check = False

    def __str__(self) -> str:
        return f"<Condition (name: {self.name}, met: {self.last_check})>"

    def __repr__(self) -> str:
        return self.__str__()

    async def check(self) -> bool:
        """Check that the condition was met.

        Returns:
            True if the condition was met; False otherwise.
        """
        if asyncio.iscoroutinefunction(self.fn):
            self.last_check = bool(await self.fn(*self.args, **self.kwargs))
        else:
            self.last_check = bool(self.fn(*self.args, **self.kwargs))
        return self.last_check


async def wait_for_condition(
    condition: Condition,
    interval: servo.DurationDescriptor = 0.05,
    fail_on_api_error: bool = True,
) -> None:
    """Wait for a condition to be met.

    Args:
        condition: The Condition to wait for.
        timeout: The maximum time to wait, in seconds, for the condition to be met.
            If unspecified, this function will wait indefinitely. If specified and
            the timeout is met or exceeded, a TimeoutError will be raised.
        interval: The time, in seconds, to wait before re-checking the condition.
        fail_on_api_error: Fail the condition checks if a Kubernetes API error is
            incurred. An API error can be raised for a number of reasons, including
            a Pod being restarted and temporarily unavailable. Disabling this will
            cause those errors to be ignored, allowing the check to continue until
            timeout or resolution. (default: True).

    Raises:
        TimeoutError: The specified timeout was exceeded.
    """
    servo.logger.debug(f"waiting for condition: {condition}")

    started_at = datetime.datetime.now()
    duration = servo.Duration(interval)
    async def _wait_for_condition() -> None:
        servo.logger.debug(f"wait for condition: {condition}")
        while True:
            try:
                servo.logger.trace(f"checking condition {condition}")
                if await condition.check():
                    servo.logger.trace(f"condition passed: {condition}")
                    break

                # if the condition is not met, sleep for the interval
                # to re-check later
                servo.logger.trace(f"sleeping for {duration}")
                await asyncio.sleep(duration.total_seconds())

            except asyncio.CancelledError:
                servo.logger.trace(f"wait for condition cancelled: {condition}")
                raise

            except kubernetes_asyncio.client.exceptions.ApiException as e:
                servo.logger.warning(f"encountered API exception while waiting: {e}")
                if fail_on_api_error:
                    raise

    task = asyncio.create_task(_wait_for_condition())
    try:
        await task
    except asyncio.CancelledError:
        task.cancel()
        with contextlib.suppress(asyncio.CancelledError):
            await task

        raise
    finally:
        servo.logger.debug(f"wait completed (total={servo.Duration.since(started_at)}) {condition}")


class Resource(str, enum.Enum):
    memory = "memory"
    cpu = "cpu"

    @classmethod
    def values(cls) -> List[str]:
        """
        Return a list of strings that identifies all resource values.
        """
        return list(map(lambda rsrc: rsrc.value, cls.__members__.values()))

class ResourceRequirement(enum.Enum):
    """
    The ResourceRequirement enumeration determines how optimization values are submitted to the
    Kubernetes scheduler to allocate core compute resources. Requests establish the lower bounds
    of the CPU and memory necessary for an application to execute while Limits define the upper
    bounds for resources that can be consumed by a given Pod. The Opsani engine can determine
    optimal values for these settings by identifying performant, low cost configurations that meet
    target SLOs and/or maximizing performance while identifying the point of diminishing returns
    on further resourcing.
    """

    request = 'request'
    limit = 'limit'

    @property
    def resources_key(self) -> str:
        """
        Return a string value for accessing resource requirements within a Kubernetes Container representation.
        """
        if self == ResourceRequirement.request:
            return "requests"
        elif self == ResourceRequirement.limit:
            return "limits"
        else:
            raise NotImplementedError(
                f'missing resources_key implementation for resource requirement "{self}"'
            )


@runtime_checkable
class KubernetesObj(Protocol):
    """
    KubernetesObj is a protocol that defines the common attributes
    of objects retrieved from the Kubernetes API.
    """

    @property
    def api_version(self) -> str:
        ...

    @property
    def kind(self) -> str:
        ...

    @property
    def metadata(self) -> kubernetes_asyncio.client.V1ObjectMeta:
        ...


class KubernetesModel(abc.ABC, servo.logging.Mixin):
    """
    KubernetesModel is an abstract base class for Servo connector
    models that wrap Kubernetes API objects.

    This base class provides common functionality and common object
    properties for all API wrappers. It also defines the following
    abstract methods which all subclasses must implement:

      - ``create``: create the resource on the cluster
      - ``patch``: partially update the resource on the cluster
      - ``delete``: remove the resource from the cluster
      - ``refresh``: refresh the underlying object model
      - ``is_ready``: check if the object is in the ready state

    Args:
         api_object: The underlying Kubernetes API object.

    Attributes:
        obj: The underlying Kubernetes API object.
    """

    obj: KubernetesObj
    """The underlying Kubernetes API object. Subclasses must update
    the type hint to reflect the type that they are wrapping.
    """

    api_clients: ClassVar[Dict[str, Type]]
    """A mapping of all the supported api clients for the API
    object type. Various resources can have multiple versions,
    e.g. "apps/v1", "apps/v1beta1", etc. The preferred version
    for each resource type should be defined under the "preferred"
    key. The preferred API client will be used when the apiVersion
    is not specified for the resource.
    """

    def __init__(self, obj, **kwargs) -> None: # noqa: D107
        self.obj = obj
        self._logger = servo.logger

    def __str__(self) -> str:
        return str(self.obj)

    def __repr__(self) -> str:
        return self.__str__()

    @classmethod
    def obj_type(cls) -> Type:
        """The type of the underlying Kubernetes API object."""
        return get_type_hints(cls)["obj"]

    @property
    def api_version(self) -> str:
        """The API version of the Kubernetes object (`obj.apiVersion``)."""
        return self.obj.api_version

    @property
    def name(self) -> str:
        """The name of the Kubernetes object (``obj.metadata.name``)."""
        return cast(str, self.obj.metadata.name)

    @name.setter
    def name(self, name: str):
        """Set the name of the Kubernetes object (``obj.metadata.name``)."""
        self.obj.metadata.name = name

    @property
    def namespace(self) -> str:
        """The namespace of the Kubernetes object (``obj.metadata.namespace``)."""
        return cast(str, self.obj.metadata.namespace)

    @namespace.setter
    def namespace(self, namespace: str):
        """Set the namespace of the Kubernetes object (``obj.metadata.namespace``)."""
        self.obj.metadata.namespace = namespace

    @contextlib.asynccontextmanager
    async def api_client(self, default_headers: Dict[str, str] = {}) -> Generator[Any, None, None]:
        """The API client for the Kubernetes object. This is determined
        by the ``apiVersion`` of the object configuration.

        Raises:
            ValueError: The API version is not supported.
        """
        c = self.api_clients.get(self.api_version)
        # If we didn't find the client in the api_clients dict, use the
        # preferred version.
        if c is None:
            self.logger.debug(
                f"unknown API version ({self.api_version}) for {self.__class__.__name__}, falling back to preferred version"
            )
            c = self.api_clients.get("preferred")
            if c is None:
                raise ValueError(
                    "unknown version specified and no preferred version "
                    f"defined for resource ({self.api_version})"
                )
        # If we did find it, initialize that client version.
        async with kubernetes_asyncio.client.api_client.ApiClient() as api:
            for k, v in default_headers.items():
                api.set_default_header(k, v)
            yield c(api)

    @classmethod
    @contextlib.asynccontextmanager
    async def preferred_client(cls) -> Generator[Any, None, None]:
        """The preferred API client type for the Kubernetes object. This is defined in the
        ``api_clients`` class member dict for each object.

        Raises:
             ValueError: No preferred client is defined for the object.
        """
        c = cls.api_clients.get("preferred")
        if c is None:
            raise ValueError(
                f"no preferred api client defined for object {cls.__name__}",
            )
        async with kubernetes_asyncio.client.api_client.ApiClient() as api:
            yield c(api)

    @abc.abstractclassmethod
    async def read(cls, name: str, namespace: str) -> "KubernetesModel":
        """Read the underlying Kubernetes resource from the cluster and
        return a model instance.

        Args:
            name: The name of the resource to read.
            namespace: The namespace to read the resource from.
        """

    @abc.abstractmethod
    async def create(self, namespace: str = None) -> None:
        """Create the underlying Kubernetes resource in the cluster
        under the given namespace.

        Args:
            namespace: The namespace to create the resource under.
                If no namespace is provided, it will use the instance's
                namespace member, which is set when the object is created
                via the kubernetes_asyncio.client
        """

    @abc.abstractmethod
    async def patch(self) -> None:
        """Partially update the underlying Kubernetes resource in the cluster."""

    @abc.abstractmethod
    async def delete(self, options:kubernetes_asyncio.client.V1DeleteOptions) -> kubernetes_asyncio.client.V1Status:
        """Delete the underlying Kubernetes resource from the cluster.

        This method expects the resource to have been loaded or otherwise
        assigned a namespace already. If it has not, the namespace will need
        to be set manually.

        Args:
            options: Options for resource deletion.
        """

    @abc.abstractmethod
    async def refresh(self) -> None:
        """Refresh the local state (``obj``) of the underlying Kubernetes resource."""

    @abc.abstractmethod
    async def is_ready(self) -> bool:
        """Check if the resource is in the ready state.

        It is up to the wrapper subclass to define what "ready" means for
        that particular resource.

        Returns:
            True if in the ready state; False otherwise.
        """

    async def wait_until_ready(
        self,
        interval: servo.DurationDescriptor = 1,
        fail_on_api_error: bool = False,
    ) -> None:
        """Wait until the resource is in the ready state.

        Args:
            timeout: The maximum time to wait, in seconds, for the resource
                to reach the ready state. If unspecified, this will wait
                indefinitely. If specified and the timeout is met or exceeded,
                a TimeoutError will be raised.
            interval: The time, in seconds, to wait before re-checking if the
                object is ready.
            fail_on_api_error: Fail if an API error is raised. An API error can
                be raised for a number of reasons, such as 'resource not found',
                which could be the case when a resource is just being started or
                restarted. When waiting for readiness we generally do not want to
                fail on these conditions.

        Raises:
             TimeoutError: The specified timeout was exceeded.
        """
        ready_condition = Condition(
            "api object ready",
            self.is_ready,
        )

        task = asyncio.create_task(
            wait_for_condition(
                condition=ready_condition,
                interval=interval,
                fail_on_api_error=fail_on_api_error,
            )
        )
        try:
            await task
        except asyncio.CancelledError:
            task.cancel()
            with contextlib.suppress(asyncio.CancelledError):
                await task
            raise

    async def wait_until_deleted(
        self,
        interval: servo.DurationDescriptor = 1
    ) -> None:
        """Wait until the resource is deleted from the cluster.

        Args:
            timeout: The maximum time to wait, in seconds, for the resource to
                be deleted from the cluster. If unspecified, this will wait
                indefinitely. If specified and the timeout is met or exceeded,
                a TimeoutError will be raised.
            interval: The time, in seconds, to wait before re-checking if the
                object has been deleted.

        Raises:
            TimeoutError: The specified timeout was exceeded.
        """

        async def deleted_fn():
            try:
                await self.refresh()
            except kubernetes_asyncio.client.exceptions.ApiException as e:
                # If we can no longer find the deployment, it is deleted.
                # If we get any other exception, raise it.
                if e.status == 404 and e.reason == "Not Found":
                    return True
                else:
                    self.logger.error("error refreshing object state")
                    raise e
            else:
                # The object was still found, so it has not been deleted
                return False

        delete_condition = Condition("api object deleted", deleted_fn)

        task = asyncio.create_task(
            wait_for_condition(
                condition=delete_condition,
                interval=interval,
            )
        )

        try:
            await task
        except asyncio.CancelledError:
            task.cancel()
            with contextlib.suppress(asyncio.CancelledError):
                await task
            raise

    async def raise_for_status(self) -> None:
        """Raise an exception if in an unhealthy state."""
        self.logger.warning(f"raise_for_status not implemented on {self.__class__.__name__}")

class Namespace(KubernetesModel):
    """Kubetest wrapper around a Kubernetes `Namespace`_ API Object.

    The actual ``kubernetes.client.V1Namespace`` instance that this
    wraps can be accessed via the ``obj`` instance member.

    This wrapper provides some convenient functionality around the
    API Object and provides some state management for the `Namespace`_.

    .. _Namespace:
        https://kubernetes.io/docs/reference/generated/kubernetes-api/v1.18/#namespace-v1-core
    """

    obj:kubernetes_asyncio.client.V1Namespace
    api_clients: ClassVar[Dict[str, Type]] = {
        "preferred":kubernetes_asyncio.client.CoreV1Api,
        "v1":kubernetes_asyncio.client.CoreV1Api,
    }

    @classmethod
    def new(cls, name: str) -> "Namespace":
        """Create a new Namespace with object backing.

        Args:
            name: The name of the new Namespace.

        Returns:
            A new Namespace instance.
        """
        return cls(
            obj=kubernetes_asyncio.client.V1Namespace(
                api_version="v1", metadata=kubernetes_asyncio.client.V1ObjectMeta(name=name)
            )
        )

    @classmethod
    async def read(cls, name: str) -> "Namespace":
        """Read a Namespace from the Kubernetes API.

        Args:
            name: The name of the Namespace to read.

        Returns:
            A hydrated Namespace instance.
        """
        namespace = cls.new(name)
        await namespace.refresh()
        return namespace

    async def create(self, name: str = None) -> None:
        """Create the Namespace under the given name.

        Args:
            name: The name to create the Namespace under. If the
                name is not provided, it will be assumed to already be
                in the underlying object spec. If it is not, namespace
                operations will fail.
        """
        if name is not None:
            self.name = name

        self.logger.info(f'creating namespace "{self.name}"')

        async with self.api_client() as api_client:
            self.obj = await api_client.create_namespace(
                body=self.obj,
            )

    async def patch(self) -> None:
        """
        TODO: Add docs....
        """
        async with self.api_client() as api_client:
            await api_client.patch_namespace(
                name=self.name,
                body=self.obj,
            )

    async def delete(self, options:kubernetes_asyncio.client.V1DeleteOptions = None) -> kubernetes_asyncio.client.V1Status:
        """Delete the Namespace.

        Args:
             options: Options for Namespace deletion.

        Returns:
            The status of the delete operation.
        """
        if options is None:
            options =kubernetes_asyncio.client.V1DeleteOptions()

        self.logger.info(f'deleting namespace "{self.name}"')
        self.logger.debug(f"delete options: {options}")

        async with self.api_client() as api_client:
            return await api_client.delete_namespace(
                name=self.name,
                body=options,
            )

    async def refresh(self) -> None:
        """Refresh the underlying Kubernetes Namespace resource."""
        async with self.api_client() as api_client:
            self.obj = await api_client.read_namespace(
                name=self.name,
            )

    async def is_ready(self) -> bool:
        """Check if the Namespace is in the ready state.

        Returns:
            True if in the ready state; False otherwise.
        """
        await self.refresh()

        status = self.obj.status
        if status is None:
            return False

        return status.phase.lower() == "active"


_DEFAULT_SENTINEL = object()


class Container(servo.logging.Mixin):
    """Kubetest wrapper around a Kubernetes `Container`_ API Object.

    The actual ``kubernetes.client.V1Container`` instance that this
    wraps can be accessed via the ``obj`` instance member.

    This wrapper provides some convenient functionality around the
    API Object and provides some state management for the `Container`_.

    This wrapper does **NOT** subclass the ``objects.ApiObject`` like other
    object wrappers because it is not intended to be created or
    managed from manifest file. It is merely meant to wrap the
    Container spec for a Pod to make Container-targeted actions
    easier.

    .. _Container:
        https://kubernetes.io/docs/reference/generated/kubernetes-api/v1.18/#container-v1-core
    """

    def __init__(self, api_object, pod) -> None: # noqa: D107
        self.obj: V1Container = api_object
        self.pod: Pod = pod

    @property
    def name(self) -> str:
        return self.obj.name

    @property
    def image(self) -> str:
        """
        Returns the container image name from the underlying container object.
        """
        return self.obj.image

    async def get_restart_count(self) -> int:
        """Get the number of times the Container has been restarted.

        Returns:
            The number of times the Container has been restarted.
        """
        container_name = self.obj.name
        pod_status = await self.pod.get_status()

        # If there are no container status, the container hasn't started
        # yet, so there cannot be any restarts.
        if pod_status.container_statuses is None:
            return 0

        for status in pod_status.container_statuses:
            if status.name == container_name:
                return status.restart_count

        raise RuntimeError(f"Unable to determine container status for {container_name}")

    @property
    def resources(self) -> kubernetes_asyncio.client.V1ResourceRequirements:
        """
        Return the resource requirements for the Container.

        Returns:
            The Container resource requirements.
        """
        return self.obj.resources

    @resources.setter
    def resources(self, resources: kubernetes_asyncio.client.V1ResourceRequirements) -> None:
        """
        Set the resource requirements for the Container.

        Args:
            resources: The resource requirements to set.
        """
        self.obj.resources = resources

    def get_resource_requirements(self, name: str) -> Dict[ResourceRequirement, Optional[str]]:
        """Return a dictionary mapping resource requirements to values for a given resource (e.g., cpu or memory).

        This method is safe to call for containers that do not define any resource requirements (e.g., the `resources` property is None).

        Requirements that are not defined for the named resource are returned as None. For example, a container
        that defines CPU requests but does not define limits would return a dict with a `None` value for
        the `ResourceRequirement.limit` key.

        Args:
            name: The name of the resource to set the requirements of (e.g., "cpu" or "memory").

        Returns:
            A dictionary mapping ResourceRequirement enum members to optional string values.
        """
        resources: kubernetes_asyncio.client.V1ResourceRequirements = getattr(self, 'resources', kubernetes_asyncio.client.V1ResourceRequirements())
        requirements = {}
        for requirement in ResourceRequirement:
            # Get the 'requests' or 'limits' nested structure
            requirement_subdict = getattr(resources, requirement.resources_key, {})
            if requirement_subdict:
                requirements[requirement] = requirement_subdict.get(name)
            else:
                requirements[requirement] = None

        return requirements

    def set_resource_requirements(self, name: str, requirements: Dict[ResourceRequirement, Optional[str]]) -> None:
        """Sets resource requirements on the container for the values in the given dictionary.

        If no resources have been defined yet, a resources model is provisioned.
        If no requirements have been defined for the given resource name, a requirements dictionary is defined.
        Values of None are removed from the target requirements.
        ResourceRequirement keys that are not present in the dict are not modified.

        Args:
            name: The name of the resource to set the requirements of (e.g., "cpu" or "memory").
            requirements: A dict mapping requirements to target values (e.g., `{ResourceRequirement.request: '500m', ResourceRequirement.limit: '2000m'})
        """
        resources: kubernetes_asyncio.client.V1ResourceRequirements = copy.copy(
            getattr(self, 'resources', kubernetes_asyncio.client.V1ResourceRequirements())
        )

        for requirement, value in requirements.items():
            resource_to_values = getattr(resources, requirement.resources_key, {})
            if not resource_to_values:
                resource_to_values = {}

            if value is not None:
                # NOTE: Coerce to string as values are headed into Kubernetes resource model
                resource_to_values[name] = str(value)
            else:
                resource_to_values.pop(name, None)
            setattr(resources, requirement.resources_key, resource_to_values)

        self.resources = resources

    def get_environment_variable(self, variable_name: str) -> Optional[str]:
        if self.obj.env:
            return next(iter(v.value or f"valueFrom: {v.value_from}" for v in cast(Iterable[V1EnvVar], self.obj.env) if v.name == variable_name), None)
        return None

    def set_environment_variable(self, variable_name: str, value: Any) -> None:
        if "valueFrom" in value:
            raise ValueError("Adjustment of valueFrom variables is not supported yet")

        new_vars: list[V1EnvVar] = self.obj.env or []
        if new_vars:
            # Filter out vars with the same name as the ones we are setting
            new_vars = [v for v in new_vars if v.name != variable_name]

        new_vars.extend(V1EnvVar(name=variable_name, value=value))
        self.obj.env = new_vars

    @property
    def ports(self) -> List[kubernetes_asyncio.client.V1ContainerPort]:
        """
        Return the ports for the Container.

        Returns:
            The Container ports.
        """
        return self.obj.ports or []

    def __str__(self) -> str:
        return str(self.obj)

    def __repr__(self) -> str:
        return self.__str__()

class HPA(KubernetesModel):

    obj: kubernetes_asyncio.client.V1HorizontalPodAutoscaler

    api_clients: ClassVar[Dict[str, Type]] = {
        "preferred":kubernetes_asyncio.client.AutoscalingV1Api,
        "autoscaling/v1":kubernetes_asyncio.client.AutoscalingV1Api,
        "autoscaling/v2beta1":kubernetes_asyncio.client.AutoscalingV2beta1Api,
        "autoscaling/v2beta2":kubernetes_asyncio.client.AutoscalingV2beta2Api,
    }

    @classmethod
    async def read(cls, name: str, namespace: str) -> "HPA":
        """Read the HPA from the cluster under the given namespace.

        Args:
            name: The name of the HPA to read.
            namespace: The namespace to read the HPA from.
        """
        servo.logger.debug(f'reading hpa "{name}" in namespace "{namespace}"')
        async with cls.preferred_client() as api_client:
            obj = await api_client.read_namespaced_horizontal_pod_autoscaler(name, namespace)
            servo.logger.trace(f"read HorizontalPodAutoscaler: {obj}")
        return HPA(obj)

    async def create(self, namespace: str = None) -> None:
        raise NotImplementedError

    async def patch(self) -> None:
        """
        Patches an HPA, applying spec changes to the cluster.
        """
        self.logger.info(f'patching HPA "{self.name}"')
        async with self.api_client() as api_client:
            api_client.api_client.set_default_header('content-type', 'application/strategic-merge-patch+json')
            hpa_result = await api_client.patch_namespaced_horizontal_pod_autoscaler(
                name=self.name,
                namespace=self.namespace,
                body=self.obj,
            )
        self.logger.trace(f"patched HPA, spec={hpa_result}")

    async def delete(self, options:kubernetes_asyncio.client.V1DeleteOptions = None) ->kubernetes_asyncio.client.V1Status:
        raise NotImplementedError

    async def refresh(self) -> None:
        """Refresh the underlying Kubernetes HPA resource."""
        async with self.api_client() as api_client:
            self.obj = await api_client.read_namespaced_horizontal_pod_autoscaler_status(
                name=self.name,
                namespace=self.namespace,
            )

    async def is_ready(self) -> bool:
        NotImplementedError

    @property
    def target_cpu_utilization_percentage(self) -> int:
        return self.obj.spec.target_cpu_utilization_percentage

    @target_cpu_utilization_percentage.setter
    def target_cpu_utilization_percentage(self, target: int) -> None:
        if not isinstance(target, int):
            self.logger.debug(f"got target={target}, attemptint to coerce to int")
            target = int(target)
        self.obj.spec.target_cpu_utilization_percentage = target

    async def get_cpu_utilization_scaling_threshold(self) -> int:
        await self.refresh()
        return self.target_cpu_utilization_percentage

class Pod(KubernetesModel):
    """Wrapper around a Kubernetes `Pod`_ API Object.

    The actual ``kubernetes.client.V1Pod`` instance that this
    wraps can be accessed via the ``obj`` instance member.

    This wrapper provides some convenient functionality around the
    API Object and provides some state management for the `Pod`_.

    .. _Pod:
        https://kubernetes.io/docs/reference/generated/kubernetes-api/v1.18/#pod-v1-core
    """

    obj:kubernetes_asyncio.client.V1Pod

    api_clients: ClassVar[Dict[str, Type]] = {
        "preferred":kubernetes_asyncio.client.CoreV1Api,
        "v1":kubernetes_asyncio.client.CoreV1Api,
    }

    @classmethod
    async def read(cls, name: str, namespace: str) -> "Pod":
        """Read the Pod from the cluster under the given namespace.

        Args:
            name: The name of the Pod to read.
            namespace: The namespace to read the Pod from.
        """
        servo.logger.debug(f'reading pod "{name}" in namespace "{namespace}"')

        async with cls.preferred_client() as api_client:
            obj = await api_client.read_namespaced_pod_status(name, namespace)
            return Pod(obj)

    async def create(self, namespace: str = None) -> None:
        """Create the Pod under the given namespace.

        Args:
            namespace: The namespace to create the Pod under.
                If the Pod was loaded via the kubetest client, the
                namespace will already be set, so it is not needed
                here. Otherwise, the namespace will need to be provided.
        """
        if namespace is None:
            namespace = self.namespace

        self.logger.info(f'creating pod "{self.name}" in namespace "{namespace}"')

        async with self.preferred_client() as api_client:
            self.obj = await api_client.create_namespaced_pod(
                namespace=namespace,
                body=self.obj,
            )

    async def patch(self) -> None:
        """
        Patches a Pod, applying spec changes to the cluster.
        """
        self.logger.info(f'patching pod "{self.name}"')
        async with self.api_client() as api_client:
            api_client.api_client.set_default_header('content-type', 'application/strategic-merge-patch+json')
            await api_client.patch_namespaced_pod(
                name=self.name,
                namespace=self.namespace,
                body=self.obj,
            )

    async def delete(self, options:kubernetes_asyncio.client.V1DeleteOptions = None) ->kubernetes_asyncio.client.V1Status:
        """Delete the Pod.

        This method expects the Pod to have been loaded or otherwise
        assigned a namespace already. If it has not, the namespace will
        need to be set manually.

        Args:
            options: Options for Pod deletion.

        Return:
            The status of the delete operation.
        """
        if options is None:
            options =kubernetes_asyncio.client.V1DeleteOptions()

        self.logger.info(f'deleting pod "{self.name}"')
        self.logger.trace(f"delete options: {options}")

        async with self.api_client() as api_client:
            return await api_client.delete_namespaced_pod(
                name=self.name,
                namespace=self.namespace,
                body=options,
            )

    async def refresh(self) -> None:
        """Refresh the underlying Kubernetes Pod resource."""
        async with self.api_client() as api_client:
            self.obj = await api_client.read_namespaced_pod_status(
                name=self.name,
                namespace=self.namespace,
            )

    async def is_ready(self) -> bool:
        """Check if the Pod is in the ready state.

        Returns:
            True if in the ready state; False otherwise.
        """
        self.logger.trace("refreshing pod status to check is_ready")
        await self.refresh()

        # if there is no status, the pod is definitely not ready
        status = self.obj.status
        self.logger.trace(f"current pod status is {status}")
        if status is None:
            return False

        # check the pod phase to make sure it is running. a pod in
        # the 'failed' or 'success' state will no longer be running,
        # so we only care if the pod is in the 'running' state.
        status.phase
        self.logger.trace(f"current pod phase is {status}")
        if not status.conditions:
            return False

        self.logger.trace(f"checking status conditions {status.conditions}")
        for cond in status.conditions:
            if cond.reason == "Unschedulable":
                return False

            # we only care about the condition type 'ready'
            if cond.type.lower() != "ready":
                continue

            # check that the readiness condition is True
            return cond.status.lower() == "true"

        # Catchall
        self.logger.trace(f"unable to find ready=true, continuing to wait...")
        return False

    async def raise_for_status(self, adjustments: List[servo.Adjustment]) -> None:
        """Raise an exception if the Pod status is not not ready."""
        # NOTE: operate off of current state, assuming you have checked is_ready()
        status = self.obj.status
        self.logger.trace(f"current pod status is {status}")
        if status is None:
            raise RuntimeError(f'No such pod: {self.name}')

        # check the pod phase to make sure it is running. a pod in
        # the 'failed' or 'success' state will no longer be running,
        # so we only care if the pod is in the 'running' state.
        # phase = status.phase
        if not status.conditions:
            raise RuntimeError(f'Pod is not running: {self.name}')

        self.logger.trace(f"checking container statuses: {status.container_statuses}")
        if status.container_statuses:
            for cont_stat in status.container_statuses:
                if cont_stat.state and cont_stat.state.waiting and cont_stat.state.waiting.reason in ["ImagePullBackOff", "ErrImagePull"]:
                    raise servo.AdjustmentFailedError("Container image pull failure detected", reason="image-pull-failed")

        restarted_container_statuses = list(filter(lambda cont_stat: cont_stat.restart_count > 0, (status.container_statuses or [])))
        if restarted_container_statuses:
            container_messages = list(map(lambda cont_stat: f"{cont_stat.name} x{cont_stat.restart_count}", restarted_container_statuses))
            raise servo.AdjustmentRejectedError(
                f"Tuning optimization {self.name} crash restart detected on container(s): {', '.join(container_messages)}",
                reason="unstable"
            )

        self.logger.trace(f"checking status conditions {status.conditions}")
        for cond in status.conditions:
            if cond.reason == "Unschedulable":
                # FIXME: The servo rejected error should be raised further out. This should be a generic scheduling error
                unschedulable_adjustments = list(filter(lambda a: a.setting_name in cond.message, adjustments))
                raise servo.AdjustmentRejectedError(
                    f"Requested adjustment(s) ({', '.join(map(str, unschedulable_adjustments))}) cannot be scheduled due to \"{cond.message}\"",
                    reason="unschedulable"
                )

            if cond.type == "Ready" and cond.status == "False":
                raise servo.AdjustmentRejectedError(f"(reason {cond.reason}) {cond.message}", reason="start-failed")

            # we only care about the condition type 'ready'
            if cond.type.lower() != "ready":
                continue

            # check that the readiness condition is True
            if cond.status.lower() == "true":
                return

        # Catchall
        self.logger.trace(f"unable to find ready=true, continuing to wait...")
        raise RuntimeError(f"Unknown Pod status for '{self.name}': {status}")

    async def get_status(self) ->kubernetes_asyncio.client.V1PodStatus:
        """Get the status of the Pod.

        Returns:
            The status of the Pod.
        """
        # first, refresh the pod state to ensure latest status
        await self.refresh()

        # return the status of the pod
        return cast(kubernetes_asyncio.client.V1PodStatus, self.obj.status)

    @property
    def containers(self) -> List[Container]:
        """
        Return a list of Container objects from the underlying pod template spec.
        """
        return list(map(lambda c: Container(c, self), self.obj.spec.containers))

    async def get_containers(self) -> List[Container]:
        """Get the Pod's containers.

        Returns:
            A list of containers that belong to the Pod.
        """
        self.logger.debug(f'getting containers for pod "{self.name}"')
        await self.refresh()

        return self.containers

    def get_container(self, name: str) -> Union[Container, None]:
        """Get a container in the Pod by name.

        Args:
            name (str): The name of the Container.

        Returns:
            Container: The Pod's Container with the matching name. If
            no container with the given name is found, ``None`` is returned.
        """
        return next(filter(lambda c: c.name == name, self.containers), None)

    async def get_restart_count(self) -> int:
        """Get the total number of Container restarts for the Pod.

        Returns:
            The total number of Container restarts.
        """
        await self.refresh()
        return self.restart_count

    @property
    def restart_count(self) -> int:
        if self.obj.status is None or self.obj.status.container_statuses is None:
            return 0

        total = 0
        for container_status in self.obj.status.container_statuses:
            total += container_status.restart_count

        return total

    async def containers_started(self) -> bool:
        """Check if the Pod's Containers have all started.

        Returns:
            True if all Containers have started; False otherwise.
        """
        # start the flag as true - we will check the state and set
        # this to False if any container is not yet running.
        containers_started = True

        status = await self.get_status()
        if status.container_statuses is not None:
            for container_status in status.container_statuses:
                if container_status.state is not None:
                    if container_status.state.running is not None:
                        if container_status.state.running.started_at is not None:
                            # The container is started, so move on to check the
                            # next container
                            continue
                # If we get here, then the container has not started.
                containers_started = containers_started and False
                break

        return containers_started

    def uid(self) -> str:
        """
        Gets the UID for the Pod.

        UID is the unique in time and space value for this object. It is typically generated by the server on successful creation of a resource and is not allowed to change on PUT operations.  Populated by the system. Read-only. More info: http://kubernetes.io/docs/user-guide/identifiers#uids  # noqa: E501
        """
        return self.obj.metadata.uid


class Service(KubernetesModel):
    """Kubetest wrapper around a Kubernetes `Service`_ API Object.

    The actual ``kubernetes.client.V1Service`` instance that this
    wraps can be accessed via the ``obj`` instance member.

    This wrapper provides some convenient functionality around the
    API Object and provides some state management for the `Service`_.

    .. _Service:
        https://kubernetes.io/docs/reference/generated/kubernetes-api/v1.18/#service-v1-core
    """

    obj: kubernetes_asyncio.client.V1Service

    api_clients: ClassVar[Dict[str, Type]] = {
        'preferred': kubernetes_asyncio.client.CoreV1Api,
        'v1': kubernetes_asyncio.client.CoreV1Api,
    }

    @classmethod
    async def read(cls, name: str, namespace: str) -> "Service":
        """Read the Service from the cluster under the given namespace.

        Args:
            name: The name of the Service to read.
            namespace: The namespace to read the Service from.
        """
        servo.logger.trace(f'reading service "{name}" in namespace "{namespace}"')

        async with cls.preferred_client() as api_client:
            obj = await api_client.read_namespaced_service(name, namespace)
            servo.logger.trace("service: ", obj)
            return Service(obj)

    async def create(self, namespace: str = None) -> None:
        """Creates the Service under the given namespace.

        Args:
            namespace: The namespace to create the Service under.
                If the Service was loaded via the kubetest client, the
                namespace will already be set, so it is not needed here.
                Otherwise, the namespace will need to be provided.
        """
        if namespace is None:
            namespace = self.namespace

        self.logger.info(f'creating service "{self.name}" in namespace "{self.namespace}"')

        async with self.api_client() as api_client:
            self.obj = await api_client.create_namespaced_service(
                namespace=namespace,
                body=self.obj,
            )

    async def patch(self) -> None:
        """
        TODO: Add docs....
        """
        async with self.api_client() as api_client:
            api_client.api_client.set_default_header('content-type', 'application/strategic-merge-patch+json')
            await api_client.patch_namespaced_service(
                name=self.name,
                namespace=self.namespace,
                body=self.obj,
            )

    async def delete(self, options: kubernetes_asyncio.client.V1DeleteOptions = None) -> kubernetes_asyncio.client.V1Status:
        """Deletes the Service.

        This method expects the Service to have been loaded or otherwise
        assigned a namespace already. If it has not, the namespace will need
        to be set manually.

        Args:
            options: Options for Service deletion.

        Returns:
            The status of the delete operation.
        """
        if options is None:
            options = kubernetes_asyncio.client.V1DeleteOptions()

        self.logger.info(f'deleting service "{self.name}"')
        self.logger.debug(f'delete options: {options}')

        async with self.api_client() as api_client:
            return await api_client.delete_namespaced_service(
                name=self.name,
                namespace=self.namespace,
                body=options,
            )

    async def refresh(self) -> None:
        """Refresh the underlying Kubernetes Service resource."""
        async with self.api_client() as api_client:
            self.obj = await api_client.read_namespaced_service(
                name=self.name,
                namespace=self.namespace,
            )

    async def is_ready(self) -> bool:
        """Check if the Service is in the ready state.

        The readiness state is not clearly available from the Service
        status, so to see whether or not the Service is ready this
        will check whether the endpoints of the Service are ready.

        This comes with the caveat that in order for a Service to
        have endpoints, there needs to be some backend hooked up to it.
        If there is no backend, the Service will never have endpoints,
        so this will never resolve to True.

        Returns:
            True if in the ready state; False otherwise.
        """
        await self.refresh()

        # check the status. if there is no status, the service is
        # definitely not ready.
        if self.obj.status is None:
            return False

        endpoints = await self.get_endpoints()

        # if the Service has no endpoints, its not ready.
        if len(endpoints) == 0:
            return False

        # get the service endpoints and check that they are all ready.
        for endpoint in endpoints:
            # if we have an endpoint, but there are no subsets, we
            # consider the endpoint to be not ready.
            if endpoint.subsets is None:
                return False

            for subset in endpoint.subsets:
                # if the endpoint has no addresses setup yet, its not ready
                if subset.addresses is None or len(subset.addresses) == 0:
                    return False

                # if there are still addresses that are not ready, the
                # service is not ready
                not_ready = subset.not_ready_addresses
                if not_ready is not None and len(not_ready) > 0:
                    return False

        # if we got here, then all endpoints are ready, so the service
        # must also be ready
        return True

    @property
    def status(self) -> kubernetes_asyncio.client.V1ServiceStatus:
        return self.obj.status

    async def get_status(self) -> kubernetes_asyncio.client.V1ServiceStatus:
        """Get the status of the Service.

        Returns:
            The status of the Service.
        """
        self.logger.info(f'checking status of service "{self.name}"')
        # first, refresh the service state to ensure the latest status
        await self.refresh()

        # return the status from the service
        return self.obj.status

    @property
    def ports(self) -> List[kubernetes_asyncio.client.V1ServicePort]:
        """Return the list of ports exposed by the service."""
        return self.obj.spec.ports

    def find_port(self, selector: Union[str, int]) -> Optional[kubernetes_asyncio.client.V1ServicePort]:
        for port in self.ports:
            if isinstance(selector, str):
                if port.name == selector:
                    return port
            elif isinstance(selector, int):
                if port.port == selector:
                    return port
            else:
                raise TypeError(f"Unknown port selector type '{selector.__class__.__name__}': {selector}")

        return None

    async def get_endpoints(self) -> List[kubernetes_asyncio.client.V1Endpoints]:
        """Get the endpoints for the Service.

        This can be useful for checking internal IP addresses used
        in containers, e.g. for container auto-discovery.

        Returns:
            A list of endpoints associated with the Service.
        """
        self.logger.info(f'getting endpoints for service "{self.name}"')
        async with self.api_client() as api_client:
            endpoints = await api_client.list_namespaced_endpoints(
                namespace=self.namespace,
            )

        svc_endpoints = []
        for endpoint in endpoints.items:
            # filter to include only the endpoints with the same
            # name as the service.
            if endpoint.metadata.name == self.name:
                svc_endpoints.append(endpoint)

        self.logger.debug(f'endpoints: {svc_endpoints}')
        return svc_endpoints

    async def _proxy_http_request(self, method, path, **kwargs) -> tuple:
        """Template request to proxy of a Service.

        Args:
            method: The http request method e.g. 'GET', 'POST' etc.
            path: The URI path for the request.
            kwargs: Keyword arguments for the proxy_http_get function.

        Returns:
            The response data
        """
        path_params = {
            "name": f'{self.name}:{self.obj.spec.ports[0].port}',
            "namespace": self.namespace,
            "path": path
        }
        return await kubernetes_asyncio.client.CoreV1Api().api_client.call_api(
            '/api/v1/namespaces/{namespace}/services/{name}/proxy/{path}',
            method,
            path_params=path_params,
            **kwargs
        )

    async def proxy_http_get(self, path: str, **kwargs) -> tuple:
        """Issue a GET request to proxy of a Service.

        Args:
            path: The URI path for the request.
            kwargs: Keyword arguments for the proxy_http_get function.

        Returns:
            The response data
        """
        return await self._proxy_http_request('GET', path, **kwargs)

    async def proxy_http_post(self, path: str, **kwargs) -> tuple:
        """Issue a POST request to proxy of a Service.

        Args:
            path: The URI path for the request.
            kwargs: Keyword arguments for the proxy_http_post function.

        Returns:
            The response data
        """
        return await self._proxy_http_request('POST', path, **kwargs)

    @property
    def selector(self) -> Dict[str, str]:
        return self.obj.spec.selector

    async def get_pods(self) -> List[Pod]:
        """Get the pods that the Service is routing traffic to.

        Returns:
            A list of pods that the service is routing traffic to.
        """
        self.logger.debug(f'getting pods for service "{self.name}"')

        async with Pod.preferred_client() as api_client:
            self.obj.spec.selector.match_labels
            pod_list:kubernetes_asyncio.client.V1PodList = await api_client.list_namespaced_pod(
                namespace=self.namespace, label_selector=selector_string(self.selector)
            )

        pods = [Pod(p) for p in pod_list.items]
        return pods


class WatchTimeoutError(Exception):
    """The kubernetes watch timeout has elapsed. The api client raises no error
    on timeout expiration so this should be raised in fall-through logic.
    """

class Deployment(KubernetesModel):
    """Kubetest wrapper around a Kubernetes `Deployment`_ API Object.

    The actual ``kubernetes.client.V1Deployment`` instance that this
    wraps can be accessed via the ``obj`` instance member.

    This wrapper provides some convenient functionality around the
    API Object and provides some state management for the `Deployment`_.

    .. _Deployment:
        https://kubernetes.io/docs/reference/generated/kubernetes-api/v1.18/#deployment-v1-apps
    """

    obj:kubernetes_asyncio.client.V1Deployment
    api_clients: ClassVar[Dict[str, Type]] = {
        "preferred":kubernetes_asyncio.client.AppsV1Api,
        "apps/v1":kubernetes_asyncio.client.AppsV1Api,
        "apps/v1beta1":kubernetes_asyncio.client.AppsV1beta1Api,
        "apps/v1beta2":kubernetes_asyncio.client.AppsV1beta2Api,
    }

    async def create(self, namespace: str = None) -> None:
        """Create the Deployment under the given namespace.

        Args:
            namespace: The namespace to create the Deployment under.
                If the Deployment was loaded via the kubetest client, the
                namespace will already be set, so it is not needed here.
                Otherwise, the namespace will need to be provided.
        """
        if namespace is None:
            namespace = self.namespace

        self.logger.info(
            f'creating deployment "{self.name}" in namespace "{self.namespace}"'
        )

        async with self.api_client() as api_client:
            self.obj = await api_client.create_namespaced_deployment(
                namespace=namespace,
                body=self.obj,
            )

    @classmethod
    async def read(cls, name: str, namespace: str) -> "Deployment":
        """Read a Deployment by name under the given namespace.

        Args:
            name: The name of the Deployment to read.
            namespace: The namespace to read the Deployment from.
        """

        async with cls.preferred_client() as api_client:
            obj = await api_client.read_namespaced_deployment(name, namespace)
            return Deployment(obj)

    async def patch(self) -> None:
        """Update the changed attributes of the Deployment."""
        async with self.api_client() as api_client:
            api_client.api_client.set_default_header('content-type', 'application/strategic-merge-patch+json')
            self.obj = await api_client.patch_namespaced_deployment(
                name=self.name,
                namespace=self.namespace,
                body=self.obj
            )

    async def replace(self) -> None:
        """Update the changed attributes of the Deployment."""
        async with self.api_client() as api_client:
            self.obj = await api_client.replace_namespaced_deployment(
                name=self.name,
                namespace=self.namespace,
                body=self.obj
            )

    async def delete(self, options:kubernetes_asyncio.client.V1DeleteOptions = None) ->kubernetes_asyncio.client.V1Status:
        """Delete the Deployment.

        This method expects the Deployment to have been loaded or otherwise
        assigned a namespace already. If it has not, the namespace will need
        to be set manually.

        Args:
            options: Options for Deployment deletion.

        Returns:
            The status of the delete operation.
        """
        if options is None:
            options =kubernetes_asyncio.client.V1DeleteOptions()

        self.logger.info(f'deleting deployment "{self.name}"')
        self.logger.debug(f"delete options: {options}")

        async with self.api_client() as api_client:
            return await api_client.delete_namespaced_deployment(
                name=self.name,
                namespace=self.namespace,
                body=options,
            )

    async def scale_to_zero(self) -> None:
        """This is used as a "soft" 'delete'/'destroy'.
        Since the Deployment object is used as a wrapper around an existing k8s object that we did not create,
        it shouldn't be destroyed. Instead, the deployments pods are destroyed by scaling it to 0 replicas.
        """

        await self.refresh()
        self.replicas = 0
        await self.patch()

    async def refresh(self) -> None:
        """Refresh the underlying Kubernetes Deployment resource."""
        async with self.api_client() as api_client:
            self.obj = await api_client.read_namespaced_deployment_status(
                name=self.name,
                namespace=self.namespace,
            )

    async def rollback(self) -> None:
        """Roll back an unstable Deployment revision to a previous version."""
        async with kubernetes_asyncio.client.api_client.ApiClient() as api:
            api_client =kubernetes_asyncio.client.ExtensionsV1beta1Api(api)
            self.obj = await api_client.create_namespaced_deployment_rollback(
                name=self.name,
                namespace=self.namespace,
                body=self.obj,
            )

    async def get_status(self) ->kubernetes_asyncio.client.V1DeploymentStatus:
        """Get the status of the Deployment.

        Returns:
            The status of the Deployment.
        """
        self.logger.info(f'checking status of deployment "{self.name}"')
        # first, refresh the deployment state to ensure the latest status
        await self.refresh()

        # return the status from the deployment
        return cast(kubernetes_asyncio.client.V1DeploymentStatus, self.obj.status)

    async def get_pods(self) -> List[Pod]:
        """Get the pods for the Deployment.

        Returns:
            A list of pods that belong to the deployment.
        """
        self.logger.debug(f'getting pods for deployment "{self.name}"')

        async with Pod.preferred_client() as api_client:
            label_selector = self.match_labels
            pod_list:kubernetes_asyncio.client.V1PodList = await api_client.list_namespaced_pod(
                namespace=self.namespace, label_selector=selector_string(label_selector)
            )

        pods = [Pod(p) for p in pod_list.items]
        return pods

    async def get_latest_pods(self) -> List[Pod]:
        """Get only the Deployment pods that belong to the latest ResourceVersion.

        Returns:
            A list of pods that belong to the latest deployment replicaset.
        """
        self.logger.trace(f'getting replicaset for deployment "{self.name}"')
        async with self.api_client() as api_client:
            label_selector = self.obj.spec.selector.match_labels
            rs_list:kubernetes_asyncio.client.V1ReplicasetList = await api_client.list_namespaced_replica_set(
                namespace=self.namespace, label_selector=selector_string(label_selector)
            )

        # Verify all returned RS have this deployment as an owner
        rs_list = [
            rs for rs in rs_list.items if rs.metadata.owner_references and any(
                ownRef.kind == "Deployment" and ownRef.uid == self.obj.metadata.uid
                for ownRef in rs.metadata.owner_references
            )
        ]
        if not rs_list:
            raise servo.ConnectorError(f'Unable to locate replicaset(s) for deployment "{self.name}"')
        if missing_revision_rsets := list(filter(lambda rs: 'deployment.kubernetes.io/revision' not in rs.metadata.annotations, rs_list)):
            raise servo.ConnectorError(
                f'Unable to determine latest replicaset for deployment "{self.name}" due to missing revision annotation in replicaset(s)'
                f' "{", ".join(list(map(lambda rs: rs.metadata.name, missing_revision_rsets)))}"'
            )
        latest_rs = sorted(rs_list, key= lambda rs: int(rs.metadata.annotations['deployment.kubernetes.io/revision']), reverse=True)[0]

        return [
            pod for pod in await self.get_pods()
            if any(
                ownRef.kind == "ReplicaSet" and ownRef.uid == latest_rs.metadata.uid
                for ownRef in pod.obj.metadata.owner_references
            )]



    @property
    def status(self) ->kubernetes_asyncio.client.V1DeploymentStatus:
        """Return the status of the Deployment.

        Returns:
            The status of the Deployment.
        """
        return cast(kubernetes_asyncio.client.V1DeploymentStatus, self.obj.status)

    @property
    def resource_version(self) -> str:
        """
        Returns the resource version of the Deployment.
        """
        return self.obj.metadata.resource_version

    @property
    def observed_generation(self) -> str:
        """
        Returns the observed generation of the Deployment status.

        The generation is observed by the deployment controller.
        """
        return self.obj.status.observed_generation

    async def is_ready(self) -> bool:
        """Check if the Deployment is in the ready state.

        Returns:
            True if in the ready state; False otherwise.
        """
        await self.refresh()

        # if there is no status, the deployment is definitely not ready
        status = self.obj.status
        if status is None:
            return False

        # check the status for the number of total replicas and compare
        # it to the number of ready replicas. if the numbers are
        # equal, the deployment is ready; otherwise it is not ready.
        total = status.replicas
        ready = status.ready_replicas

        if total is None:
            return False

        return total == ready

    @property
    def containers(self) -> List[Container]:
        """
        Return a list of Container objects from the underlying pod template spec.
        """
        return list(
            map(lambda c: Container(c, None), self.obj.spec.template.spec.containers)
        )

    def find_container(self, name: str) -> Optional[Container]:
        """
        Return the container with the given name.
        """
        return next(filter(lambda c: c.name == name, self.containers), None)

    async def get_target_container(self, config: ContainerConfiguration) -> Optional[Container]:
        """Return the container targeted by the supplied configuration"""
        return self.find_container(config.name)

    def set_container(self, name: str, container: Container) -> None:
        """Set the container with the given name to a new value."""
        index = next(filter(lambda i: self.containers[i].name == name, range(len(self.containers))))
        self.containers[index] = container
        self.obj.spec.template.spec.containers[index] = container.obj

    def remove_container(self, name: str) -> Optional[Container]:
        """Set the container with the given name to a new value."""
        index = next(filter(lambda i: self.containers[i].name == name, range(len(self.containers))), None)
        if index is not None:
            return Container(
                self.obj.spec.template.spec.containers.pop(index),
                None
            )

        return None

    @property
    def replicas(self) -> int:
        """
        Return the number of desired pods.
        """
        return self.obj.spec.replicas

    @replicas.setter
    def replicas(self, replicas: int) -> None:
        """
        Set the number of desired pods.
        """
        self.obj.spec.replicas = replicas

    @property
    def match_labels(self) -> Dict[str, str]:
        """Return the matchLabels dict of the selector field"""
        return self.obj.spec.selector.match_labels

    @property
    def label_selector(self) -> str:
        """
        Return a string for matching the Deployment in Kubernetes API calls.
        """
        return selector_string(self.obj.metadata.labels)

    # TODO: I need to model these two and add label/annotation helpers
    @property
    def pod_template_spec(self) -> kubernetes_asyncio.client.models.V1PodTemplateSpec:
        """Return the pod template spec for instances of the Deployment."""
        return self.obj.spec.template

    async def get_pod_template_spec_copy(self) -> kubernetes_asyncio.client.models.V1PodTemplateSpec:
        """Return a deep copy of the pod template spec. Eg. for creation of a tuning pod"""
        return copy.deepcopy(self.pod_template_spec)

    def update_pod(self, pod: kubernetes_asyncio.client.models.V1Pod) -> kubernetes_asyncio.client.models.V1Pod:
        """Update the pod with the latest state of the controller if needed"""
        # NOTE: Deployment currently needs no updating
        return pod

    @property
    def pod_spec(self) -> kubernetes_asyncio.client.models.V1PodSpec:
        """Return the pod spec for instances of the Deployment."""
        return self.pod_template_spec.spec

    @backoff.on_exception(backoff.expo, kubernetes_asyncio.client.exceptions.ApiException, max_tries=3)
    async def inject_sidecar(
        self,
        name: str,
        image: str,
        *,
        service: Optional[str] = None,
        port: Optional[int] = None,
        index: Optional[int] = None,
        service_port: int = 9980
        ) -> None:
        """
        Injects an Envoy sidecar into a target Deployment that proxies a service
        or literal TCP port, generating scrapeable metrics usable for optimization.

        The service or port argument must be provided to define how traffic is proxied
        between the Envoy sidecar and the container responsible for fulfilling the request.

        Args:
            name: The name of the sidecar to inject.
            image: The container image for the sidecar container.
            deployment: Name of the target Deployment to inject the sidecar into.
            service: Name of the service to proxy. Envoy will accept ingress traffic
                on the service port and reverse proxy requests back to the original
                target container.
            port: The name or number of a port within the Deployment to wrap the proxy around.
            index: The index at which to insert the sidecar container. When `None`, the sidecar is appended.
            service_port: The port to receive ingress traffic from an upstream service.
        """

        await self.refresh()

        if not (service or port):
            raise ValueError(f"a service or port must be given")

        if isinstance(port, str) and port.isdigit():
            port = int(port)

        # check for a port conflict
        container_ports = list(itertools.chain(*map(operator.attrgetter("ports"), self.containers)))
        if service_port in list(map(operator.attrgetter("container_port"), container_ports)):
            raise ValueError(f"Port conflict: Deployment '{self.name}' already exposes port {service_port} through an existing container")

        # lookup the port on the target service
        if service:
            try:
                service_obj = await Service.read(service, self.namespace)
            except kubernetes_asyncio.client.exceptions.ApiException as error:
                if error.status == 404:
                    raise ValueError(f"Unknown Service '{service}'") from error
                else:
                    raise error
            if not port:
                port_count = len(service_obj.obj.spec.ports)
                if port_count == 0:
                    raise ValueError(f"Target Service '{service}' does not expose any ports")
                elif port_count > 1:
                    raise ValueError(f"Target Service '{service}' exposes multiple ports -- target port must be specified")
                port_obj = service_obj.obj.spec.ports[0]
            else:
                if isinstance(port, int):
                    port_obj = next(filter(lambda p: p.port == port, service_obj.obj.spec.ports), None)
                elif isinstance(port, str):
                    port_obj = next(filter(lambda p: p.name == port, service_obj.obj.spec.ports), None)
                else:
                    raise TypeError(f"Unable to resolve port value of type {port.__class__} (port={port})")

                if not port_obj:
                    raise ValueError(f"Port '{port}' does not exist in the Service '{service}'")

            # resolve symbolic name in the service target port to a concrete container port
            if isinstance(port_obj.target_port, str):
                container_port_obj = next(filter(lambda p: p.name == port_obj.target_port, container_ports), None)
                if not container_port_obj:
                    raise ValueError(f"Port '{port_obj.target_port}' could not be resolved to a destination container port")

                container_port = container_port_obj.container_port
            else:
                container_port = port_obj.target_port

        else:
            # find the container port
            container_port_obj = next(filter(lambda p: p.container_port == port, container_ports), None)
            if not container_port_obj:
                raise ValueError(f"Port '{port}' could not be resolved to a destination container port")

            container_port = container_port_obj.container_port

        # build the sidecar container
        container = kubernetes_asyncio.client.V1Container(
            name=name,
            image=image,
            image_pull_policy="IfNotPresent",
            resources=kubernetes_asyncio.client.V1ResourceRequirements(
                requests={
                    "cpu": "125m",
                    "memory": "128Mi"
                },
                limits={
                    "cpu": "250m",
                    "memory": "256Mi"
                }
            ),
            env=[
                kubernetes_asyncio.client.V1EnvVar(name="OPSANI_ENVOY_PROXY_SERVICE_PORT", value=str(service_port)),
                kubernetes_asyncio.client.V1EnvVar(name="OPSANI_ENVOY_PROXIED_CONTAINER_PORT", value=str(container_port)),
                kubernetes_asyncio.client.V1EnvVar(name="OPSANI_ENVOY_PROXY_METRICS_PORT", value="9901")
            ],
            ports=[
                kubernetes_asyncio.client.V1ContainerPort(name="opsani-proxy", container_port=service_port),
                kubernetes_asyncio.client.V1ContainerPort(name="opsani-metrics", container_port=9901),
            ]
        )

        # add the sidecar to the Deployment
        if index is None:
            self.obj.spec.template.spec.containers.append(container)
        else:
            self.obj.spec.template.spec.containers.insert(index, container)

        # patch the deployment
        await self.patch()

    async def eject_sidecar(self, name: str) -> bool:
        """Eject an Envoy sidecar from the Deployment.

        Returns True if the sidecar was ejected.
        """
        await self.refresh()
        container = self.remove_container(name)
        if container:
            await self.replace()
            return True

        return False

    @contextlib.asynccontextmanager
    async def rollout(self, *, timeout: Optional[servo.DurationDescriptor] = None) -> None:
        """Asynchronously wait for changes to a deployment to roll out to the cluster."""
        # NOTE: The timeout_seconds argument must be an int or the request will fail
        timeout_seconds = int(servo.Duration(timeout).total_seconds()) if timeout else None

        # Resource version lets us track any change. Observed generation only increments
        # when the deployment controller sees a significant change that requires rollout
        resource_version = self.resource_version
        observed_generation = self.status.observed_generation
        desired_replicas = self.replicas

        self.logger.info(f"applying adjustments to Deployment '{self.name}' and rolling out to cluster")

        # Yield to let the changes be made
        yield self

        # Return fast if nothing was changed
        if self.resource_version == resource_version:
            self.logger.info(
                f"adjustments applied to Deployment '{self.name}' made no changes, continuing"
            )
            return

        # Create a Kubernetes watch against the deployment under optimization to track changes
        self.logger.debug(
            f"watching deployment Using label_selector={self.label_selector}, resource_version={resource_version}"
        )

        async with kubernetes_asyncio.client.api_client.ApiClient() as api:
            v1 = kubernetes_asyncio.client.AppsV1Api(api)
            async with kubernetes_asyncio.watch.Watch().stream(
                v1.list_namespaced_deployment,
                self.namespace,
                label_selector=self.label_selector,
                timeout_seconds=timeout_seconds,
            ) as stream:
                async for event in stream:
                    # NOTE: Event types are ADDED, DELETED, MODIFIED, ERROR
                    # TODO: Create an enum...
                    event_type, deployment = event["type"], event["object"]
                    status:kubernetes_asyncio.client.V1DeploymentStatus = deployment.status

                    self.logger.debug(
                        f"deployment watch yielded event: {event_type} {deployment.kind} {deployment.metadata.name} in {deployment.metadata.namespace}: {status}"
                    )

                    if event_type == "ERROR":
                        stream.stop()
                        # FIXME: Not sure what types we expect here
                        raise servo.AdjustmentRejectedError(str(deployment), reason="start-failed")

                    # Check that the conditions aren't reporting a failure
                    if status.conditions:
                        self._check_conditions(status.conditions)

                    # Early events in the watch may be against previous generation
                    if status.observed_generation == observed_generation:
                        self.logger.debug(
                            "observed generation has not changed, continuing watch"
                        )
                        continue

                    # Check the replica counts. Once available, updated, and ready match
                    # our expected count and the unavailable count is zero we are rolled out
                    if status.unavailable_replicas:
                        self.logger.debug(
                            "found unavailable replicas, continuing watch",
                            status.unavailable_replicas,
                        )
                        continue

                    replica_counts = [
                        status.replicas,
                        status.available_replicas,
                        status.ready_replicas,
                        status.updated_replicas,
                    ]
                    if replica_counts.count(desired_replicas) == len(replica_counts):
                        # We are done: all the counts match. Stop the watch and return
                        self.logger.success(f"adjustments to Deployment '{self.name}' rolled out successfully", status)
                        stream.stop()
                        return

            # watch doesn't raise a timeoutError when when elapsed, treat fall through as timeout
            raise WatchTimeoutError()



    def _check_conditions(self, conditions: List[kubernetes_asyncio.client.V1DeploymentCondition]) -> None:
        for condition in conditions:
            if condition.type == "Available":
                if condition.status == "True":
                    # If we hit on this and have not raised yet we are good to go
                    break
                elif condition.status in ("False", "Unknown"):
                    # Condition has not yet been met, log status and continue monitoring
                    self.logger.debug(
                        f"Condition({condition.type}).status == '{condition.status}' ({condition.reason}): {condition.message}"
                    )
                else:
                    raise servo.AdjustmentFailedError(
                        f"encountered unexpected Condition status '{condition.status}'"
                    )

            elif condition.type == "ReplicaFailure":
                # TODO: Check what this error looks like
                raise servo.AdjustmentRejectedError(
                    f"ReplicaFailure: message='{condition.status.message}', reason='{condition.status.reason}'",
                    reason="start-failed"
                )

            elif condition.type == "Progressing":
                if condition.status in ("True", "Unknown"):
                    # Still working
                    self.logger.debug("Deployment update is progressing", condition)
                    break
                elif condition.status == "False":
                    raise servo.AdjustmentRejectedError(
                        f"ProgressionFailure: message='{condition.status.message}', reason='{condition.status.reason}'",
                        reason="start-failed"
                    )
                else:
                    raise servo.AdjustmentFailedError(
                        f"unknown deployment status condition: {condition.status}"
                    )

    async def raise_for_status(self, adjustments: List[servo.Adjustment]) -> None:
        # NOTE: operate off of current state, assuming you have checked is_ready()
        status = self.obj.status
        self.logger.trace(f"current deployment status is {status}")
        if status is None:
            raise RuntimeError(f'No such deployment: {self.name}')

        if not status.conditions:
            raise RuntimeError(f'Deployment is not running: {self.name}')

        # Check for failure conditions
        self._check_conditions(status.conditions)
        await self.raise_for_failed_pod_adjustments(adjustments=adjustments)

        # Catchall
        self.logger.trace(f"unable to map deployment status to exception. Deployment: {self.obj}")
        raise RuntimeError(f"Unknown Deployment status for '{self.name}': {status}")

    async def raise_for_failed_pod_adjustments(self, adjustments: List[servo.Adjustment]):
        pods = await self.get_latest_pods()
        self.logger.trace(f"latest pod(s) status {list(map(lambda p: p.obj.status, pods))}")
        unschedulable_pods = [
            pod for pod in pods
            if pod.obj.status.conditions and any(
                cond.reason == "Unschedulable" for cond in pod.obj.status.conditions
            )
        ]
        if unschedulable_pods:
            pod_messages = []
            for pod in unschedulable_pods:
                cond_msgs = []
                for unschedulable_condition in filter(lambda cond: cond.reason == "Unschedulable", pod.obj.status.conditions):
                    unschedulable_adjustments = list(filter(lambda a: a.setting_name in unschedulable_condition.message, adjustments))
                    cond_msgs.append(
                        f"Requested adjustment(s) ({', '.join(map(str, unschedulable_adjustments))}) cannot be scheduled due to \"{unschedulable_condition.message}\""
                    )
                pod_messages.append(f"{pod.obj.metadata.name} - {'; '.join(cond_msgs)}")

            raise servo.AdjustmentRejectedError(
                f"{len(unschedulable_pods)} pod(s) could not be scheduled for deployment {self.name}: {', '.join(pod_messages)}",
                reason="unschedulable"
            )

        image_pull_failed_pods = [
            pod for pod in pods
            if pod.obj.status.container_statuses and any(
                cont_stat.state and cont_stat.state.waiting and cont_stat.state.waiting.reason in ["ImagePullBackOff", "ErrImagePull"]
                for cont_stat in pod.obj.status.container_statuses
            )
        ]
        if image_pull_failed_pods:
            raise servo.AdjustmentFailedError(
                f"Container image pull failure detected on {len(image_pull_failed_pods)} pods: {', '.join(map(lambda pod: pod.obj.metadata.name, pods))}",
                reason="image-pull-failed"
            )

        restarted_pods_container_statuses = [
            (pod, cont_stat) for pod in pods for cont_stat in (pod.obj.status.container_statuses or [])
            if cont_stat.restart_count > 0
        ]
        if restarted_pods_container_statuses:
            pod_to_counts = collections.defaultdict(list)
            for pod_cont_stat in restarted_pods_container_statuses:
                pod_to_counts[pod_cont_stat[0].obj.metadata.name].append(f"{pod_cont_stat[1].name} x{pod_cont_stat[1].restart_count}")

            pod_message = ", ".join(map(
                lambda kv_tup: f"{kv_tup[0]} - {'; '.join(kv_tup[1])}",
                list(pod_to_counts.items())
            ))
            raise servo.AdjustmentRejectedError(
                f"Deployment {self.name} pod(s) crash restart detected: {pod_message}",
                reason="unstable"
            )

        # Unready pod catchall
        unready_pod_conds = [
            (pod, cond) for pod in pods for cond in (pod.obj.status.conditions or [])
            if cond.type == "Ready" and cond.status == "False"
        ]
        if unready_pod_conds:
            pod_message = ", ".join(map(
                lambda pod_cond: f"{pod_cond[0].obj.metadata.name} - (reason {pod_cond[1].reason}) {pod_cond[1].message}",
                unready_pod_conds
            ))
            raise servo.AdjustmentRejectedError(
                f"Found {len(unready_pod_conds)} unready pod(s) for deployment {self.name}: {pod_message}",
                reason="start-failed"
            )

    async def get_restart_count(self) -> int:
        count = 0
        for pod in await self.get_latest_pods():
            try:
                count += await pod.get_restart_count()
            except kubernetes_asyncio.client.exceptions.ApiException as error:
                if error.status == 404:
                    # Pod no longer exists, move on
                    pass
                else:
                    raise error

        return count

# Workarounds to allow use of api_client.deserialize() public method instead of private api_client._ApiClient__deserialize
# TODO: is this workaround worth it just to avoid using the private method?
# fix for https://github.com/kubernetes-client/python/issues/977#issuecomment-594045477
def default_kubernetes_json_serializer(o: Any) -> Any:
    if isinstance(o, (datetime.datetime, datetime.date)):
        return o.isoformat()
    raise TypeError(f'Object of type {o.__class__.__name__} '
                        f'is not JSON serializable')

# https://github.com/kubernetes-client/python/issues/977#issuecomment-592030030
class FakeKubeResponse:
    """Mocks the RESTResponse object as a workaround for kubernetes python api_client deserialization"""
    def __init__(self, obj):
        self.data = json.dumps(obj, default=default_kubernetes_json_serializer)

# Use alias generator so that dromedary case can be parsed to snake case properties to match k8s python client behaviour
def to_dromedary_case(string: str) -> str:
    split = string.split('_')
    return split[0] + ''.join(word.capitalize() for word in split[1:])

class RolloutBaseModel(pydantic.BaseModel):
    class Config:
        # arbitrary_types_allowed = True
        alias_generator = to_dromedary_case
        allow_population_by_field_name = True

# Pydantic type models for argo rollout spec: https://argoproj.github.io/argo-rollouts/features/specification/
# https://github.com/argoproj/argo-rollouts/blob/master/manifests/crds/rollout-crd.yaml
# NOTE/TODO: fields typed with Any should maintain the same form when dumped as when they are parsed. Should the need
#   arise to interact with such fields, they will need to have an explicit type defined so the alias_generator is applied
class RolloutV1LabelSelector(RolloutBaseModel): # must type out k8s models as well to allow parse_obj to work
    match_expressions: Any
    match_labels: Optional[Dict[str, str]]

class RolloutV1ObjectMeta(RolloutBaseModel):
    annotations: Optional[Dict[str, str]]
    cluster_name: Optional[str]
    creation_timestamp: Optional[datetime.datetime]
    deletion_grace_period_seconds: Optional[int]
    deletion_timestamp: Optional[datetime.datetime]
    finalizers: Optional[List[str]]
    generate_name: Optional[str]
    generation: Optional[int]
    labels: Optional[Dict[str, str]]
    managed_fields: Any
    name: Optional[str]
    namespace: Optional[str]
    owner_references: Any
    resource_version: Optional[str]
    self_link: Optional[str]
    uid: Optional[str]

class RolloutV1EnvVar(RolloutBaseModel):
    name: str
    value: Optional[str]
    value_from: Any

class RolloutV1ContainerPort(RolloutBaseModel):
    container_port: int
    host_ip: Optional[str]
    host_port: Optional[int]
    name: Optional[str]
    protocol: Optional[str]

class RolloutV1ResourceRequirements(RolloutBaseModel):
    limits: Optional[Dict[str, str]]
    requests: Optional[Dict[str, str]]

class RolloutV1Container(RolloutBaseModel):
    args: Optional[List[str]]
    command: Optional[List[str]]
    env: Optional[List[RolloutV1EnvVar]]
    env_from: Any
    image: str
    image_pull_policy: Optional[str]
    lifecycle: Any
    liveness_probe: Any
    name: str
    ports: Optional[List[RolloutV1ContainerPort]]
    readiness_probe: Any
    resources: Optional[RolloutV1ResourceRequirements]
    security_context: Any
    startup_probe: Any
    stdin: Optional[bool]
    stdin_once: Optional[bool]
    termination_message_path: Optional[str]
    termination_message_policy: Optional[str]
    tty: Optional[bool]
    volume_devices: Any
    volume_mounts: Any
    working_dir: Optional[str]

class RolloutV1PodSpec(RolloutBaseModel):
    active_deadline_seconds: Optional[int]
    affinity: Any
    automount_service_account_token: Optional[bool]
    containers: List[RolloutV1Container]
    dns_config: Any
    dns_policy: Optional[str]
    enable_service_links: Optional[bool]
    ephemeral_containers: Any
    host_aliases: Any
    host_ipc: Optional[bool]
    host_network: Optional[bool]
    host_pid: Optional[bool]
    hostname: Optional[str]
    image_pull_secrets: Any
    init_containers: Optional[List[RolloutV1Container]]
    node_name: Optional[str]
    node_selector: Optional[Dict[str, str]]
    overhead: Optional[Dict[str, str]]
    preemption_policy: Optional[str]
    priority: Optional[int]
    priority_class_name: Optional[str]
    readiness_gates: Any
    restart_policy: Optional[str]
    runtime_class_name: Optional[str]
    scheduler_name: Optional[str]
    security_context: Any
    service_account: Optional[str]
    service_account_name: Optional[str]
    share_process_namespace: Optional[bool]
    subdomain: Optional[str]
    termination_grace_period_seconds: Optional[int]
    tolerations: Any
    topology_spread_constraints: Any
    volumes: Any

class RolloutV1PodTemplateSpec(RolloutBaseModel):
    metadata: RolloutV1ObjectMeta
    spec: RolloutV1PodSpec

class RolloutV1WorkloadRef(RolloutBaseModel):
    api_version: str
    kind: str
    name: str

class RolloutSpec(RolloutBaseModel):
    replicas: int
    selector: Optional[RolloutV1LabelSelector]
    template: Optional[RolloutV1PodTemplateSpec]
    workload_ref: Optional[RolloutV1WorkloadRef]
    min_ready_seconds: Optional[int]
    revision_history_limit: Optional[int]
    paused: Optional[bool]
    progress_deadline_seconds: Optional[int]
    restart_at: Optional[datetime.datetime]
    strategy: Any

class RolloutBlueGreenStatus(RolloutBaseModel):
    active_selector: Optional[str]
    post_promotion_analysis_run: Optional[str]
    post_promotion_analysis_run_status: Any
    pre_promotion_analysis_run: Optional[str]
    pre_promotion_analysis_run_status: Any
    preview_selector: Optional[str]
    previous_active_selector: Optional[str]
    scale_down_delay_start_time: Optional[datetime.datetime]
    scale_up_preview_check_point: Optional[bool]

class RolloutStatusCondition(RolloutBaseModel):
    last_transition_time: datetime.datetime
    last_update_time: datetime.datetime
    message: str
    reason: str
    status: str
    type: str

class RolloutStatus(RolloutBaseModel):
    hpa_replicas: Optional[int] = pydantic.Field(..., alias="HPAReplicas")
    abort: Optional[bool]
    aborted_at: Optional[datetime.datetime]
    available_replicas: Optional[int]
    blue_green: RolloutBlueGreenStatus
    canary: Any #  TODO type this out if connector needs to interact with it
    collision_count: Optional[int]
    conditions: List[RolloutStatusCondition]
    controller_pause: Optional[bool]
    current_pod_hash: str
    current_step_hash: Optional[str]
    current_step_index: Optional[int]
    observed_generation: str
    pause_conditions: Any
    ready_replicas: Optional[int]
    replicas: Optional[int]
    restarted_at: Optional[datetime.datetime]
    selector: str
    stable_RS: Optional[str]
    updated_replicas: Optional[int]

class RolloutObj(RolloutBaseModel): # TODO is this the right base to inherit from?
    api_version: str
    kind: str
    metadata: RolloutV1ObjectMeta
    spec: RolloutSpec
    status: Optional[RolloutStatus]

# TODO expose to config if needed
ROLLOUT_GROUP = "argoproj.io"
ROLLOUT_VERSION = "v1alpha1"
ROLLOUT_PURAL = "rollouts"

class Rollout(KubernetesModel):
    """Wrapper around an ArgoCD Kubernetes `Rollout` Object.
    The actual instance that this
    wraps can be accessed via the ``obj`` instance member.
    This wrapper provides some convenient functionality around the
    API Object and provides some state management for the `Rollout`.
    .. Rollout:
        https://argoproj.github.io/argo-rollouts/features/specification/
    """

    obj: RolloutObj
    workload_ref_controller: Optional[Deployment] = None

    _rollout_const_args: Dict[str, str] = dict(
        group=ROLLOUT_GROUP,
        version=ROLLOUT_VERSION,
        plural=ROLLOUT_PURAL,
    )

    api_clients: ClassVar[Dict[str, Type]] = {
        "preferred":kubernetes_asyncio.client.CustomObjectsApi,
        f"{ROLLOUT_GROUP}/{ROLLOUT_VERSION}":kubernetes_asyncio.client.CustomObjectsApi,
    }

    async def create(self, namespace: str = None) -> None:
        """Create the Rollout under the given namespace.
        Args:
            namespace: The namespace to create the Rollout under.
        """
        if namespace is None:
            namespace = self.namespace

        self.logger.info(
            f'creating rollout "{self.name}" in namespace "{namespace}"'
        )
        self.logger.debug(f"rollout: {self.obj}")

        async with self.api_client() as api_client:
            self.obj = RolloutObj.parse_obj(await api_client.create_namespaced_custom_object(
                namespace=namespace,
                body=self.obj.dict(by_alias=True, exclude_none=True),
                **self._rollout_const_args,
            ))

    @classmethod
    async def read(cls, name: str, namespace: str) -> "Rollout":
        """Read a Rollout by name under the given namespace.
        Args:
            name: The name of the Rollout to read.
            namespace: The namespace to read the Rollout from.
        """

        async with cls.preferred_client() as api_client:
            obj = await api_client.get_namespaced_custom_object(
                namespace=namespace,
                name=name,
                **cls._rollout_const_args,
            )
            rollout = Rollout(RolloutObj.parse_obj(obj))
            if rollout.obj.spec.workload_ref:
                await rollout.read_workfload_ref(namespace=namespace)
            return rollout

    async def read_workfload_ref(self, namespace: str) -> None:
        if self.obj.spec.workload_ref.kind != "Deployment":
            raise RuntimeError(f"Rollout integration does not currently support workloadRef kind of {self.obj.spec.workload_ref.kind}")

        self.workload_ref_controller = await Deployment.read(
            name=self.obj.spec.workload_ref.name,
            namespace=namespace
        )
        if not self.workload_ref_controller:
            raise ValueError(
                f'cannot read Rollout: workloadRef Deployment "{self.obj.spec.workload_ref.name}"'
                f' does not exist in Namespace "{namespace}"'
            )


    async def patch(self) -> None:
        """Update the changed attributes of the Rollout."""
        async with self.api_client({'content-type': 'application/merge-patch+json'}) as api_client:
            self.obj = RolloutObj.parse_obj(await api_client.patch_namespaced_custom_object(
                namespace=self.namespace,
                name=self.name,
                body=self.obj.dict(by_alias=True, exclude_none=True),
                **self._rollout_const_args,
            ))

    async def delete(self, options:kubernetes_asyncio.client.V1DeleteOptions = None) ->kubernetes_asyncio.client.V1Status:
        """Delete the Rollout.
        This method expects the Rollout to have been loaded or otherwise
        assigned a namespace already. If it has not, the namespace will need
        to be set manually.
        Args:
            options: Unsupported, options for Rollout deletion.
        Returns:
            The status of the delete operation.
        """
        if options is not None:
            raise RuntimeError("Rollout deletion does not support V1DeleteOptions")

        self.logger.info(f'deleting rollout "{self.name}"')
        self.logger.trace(f"rollout: {self.obj}")

        async with self.api_client() as api_client:
            return await api_client.delete_namespaced_custom_object(
                namespace=self.namespace,
                name=self.name,
                **self._rollout_const_args,
            )

    async def refresh(self) -> None:
        """Refresh the underlying Kubernetes Rollout resource."""
        async with self.api_client() as api_client:
            self.obj = RolloutObj.parse_obj(await api_client.get_namespaced_custom_object_status(
                namespace=self.namespace,
                name=self.name,
                **self._rollout_const_args
            ))

        if self.workload_ref_controller:
            await self.workload_ref_controller.refresh()

    async def rollback(self) -> None:
        # TODO rollbacks are automated in Argo Rollouts, not sure if making this No Op will cause issues
        #   but I was unable to locate a means of triggering a rollout rollback manually
        raise TypeError(
            (
                "rollback is not supported under the optimization of rollouts because rollbacks are applied to "
                "Kubernetes Deployment objects whereas this is automated by argocd"
            )
        )

    async def get_status(self) -> RolloutStatus:
        """Get the status of the Rollout.
        Returns:
            The status of the Rollout.
        """
        self.logger.info(f'checking status of rollout "{self.name}"')
        # first, refresh the rollout state to ensure the latest status
        await self.refresh()

        # return the status from the rollout
        return self.obj.status

    async def get_pods(self) -> List[Pod]:
        """Get the pods for the Rollout.

        Returns:
            A list of pods that belong to the rollout.
        """
        self.logger.debug(f'getting pods for rollout "{self.name}"')

        async with Pod.preferred_client() as api_client:
            label_selector = self.match_labels
            pod_list:kubernetes_asyncio.client.V1PodList = await api_client.list_namespaced_pod(
                namespace=self.namespace, label_selector=selector_string(label_selector)
            )

        pods = [Pod(p) for p in pod_list.items]
        return pods

    @property
    def status(self) -> RolloutStatus:
        """Return the status of the Rollout.
        Returns:
            The status of the Rollout.
        """
        return self.obj.status

    @property
    def observed_generation(self) -> str:
        """
        Returns the observed generation of the Deployment status.

        The generation is observed by the deployment controller.
        """
        if self.workload_ref_controller:
            return self.workload_ref_controller.observed_generation

        return self.obj.status.observed_generation

    async def is_ready(self) -> bool:
        """Check if the Rollout is in the ready state.

        Returns:
            True if in the ready state; False otherwise.
        """
        await self.refresh()

        # if there is no status, the deployment is definitely not ready
        status = self.obj.status
        if status is None:
            return False

        # check for the rollout completed status condition
        completed_condition = next(filter(lambda con: con.type == "Completed", status.conditions), None)
        if completed_condition.status != "True":
            return False

        # check the status for the number of total replicas and compare
        # it to the number of ready replicas. if the numbers are
        # equal, the deployment is ready; otherwise it is not ready.
        total = status.replicas
        ready = status.ready_replicas

        if total is None:
            return False

        return total == ready

    @property
    def containers(self) -> List[Container]:
        """
        Return a list of Container objects from the underlying pod template spec.
        """
        if self.workload_ref_controller:
            return self.workload_ref_controller.containers

        return list(
            map(lambda c: Container(c, None), self.obj.spec.template.spec.containers)
        )

    def find_container(self, name: str) -> Optional[Container]:
        """
        Return the container with the given name.
        """
        return next(filter(lambda c: c.name == name, self.containers), None)

    async def get_target_container(self, config: ContainerConfiguration) -> Optional[Container]:
        """Return the container targeted by the supplied configuration"""
        target_container = self.find_container(config.name)
        if target_container is not None and isinstance(target_container.obj, RolloutV1Container):
            async with kubernetes_asyncio.client.ApiClient() as api_client:
                target_container.obj = api_client.deserialize(
                        response=FakeKubeResponse(target_container.obj.dict(by_alias=True, exclude_none=True)),
                        response_type=kubernetes_asyncio.client.models.V1Container
                    )
        return target_container

    @property
    def replicas(self) -> int:
        """
        Return the number of desired pods.
        """
        return self.obj.spec.replicas

    @replicas.setter
    def replicas(self, replicas: int) -> None:
        """
        Set the number of desired pods.
        """
        self.obj.spec.replicas = replicas

    @property
    def match_labels(self) -> Dict[str, str]:
        """Return the matchLabels dict of the selector field (from the workloadRef if applicable"""
        if self.workload_ref_controller:
            return self.workload_ref_controller.match_labels
        return self.obj.spec.selector.match_labels

    @property
    def pod_template_spec(self) -> RolloutV1PodTemplateSpec:
        """Return the pod template spec for instances of the Rollout."""
        if self.workload_ref_controller:
            return self.workload_ref_controller.pod_template_spec

        return self.obj.spec.template

    async def get_pod_template_spec_copy(self) -> kubernetes_asyncio.client.models.V1PodTemplateSpec:
        """Return a deep copy of the pod template spec. Eg. for creation of a tuning pod"""
        if self.workload_ref_controller:
            return await self.workload_ref_controller.get_pod_template_spec_copy()

        async with kubernetes_asyncio.client.ApiClient() as api_client:
            return api_client.deserialize(
                response=FakeKubeResponse(self.pod_template_spec.dict(by_alias=True, exclude_none=True)),
                response_type=kubernetes_asyncio.client.models.V1PodTemplateSpec
            )

    def update_pod(self, pod: kubernetes_asyncio.client.models.V1Pod) -> kubernetes_asyncio.client.models.V1Pod:
        """Update the pod with the latest state of the controller if needed. In the case of argo rollouts, the
        pod labels are updated with the latest template hash so that it will be routed to by the appropriate service"""
        # Apply the latest template hash so the active service register the tuning pod as an endpoint
        pod.metadata.labels["rollouts-pod-template-hash"] = self.obj.status.current_pod_hash
        return pod

    @backoff.on_exception(backoff.expo, kubernetes_asyncio.client.exceptions.ApiException, max_tries=3)
    async def inject_sidecar(
        self,
        name: str,
        image: str,
        *args,
        service: Optional[str] = None,
        port: Optional[int] = None,
        index: Optional[int] = None,
        service_port: int = 9980
        ) -> None:
        """
        Injects an Envoy sidecar into a target Deployment that proxies a service
        or literal TCP port, generating scrapeable metrics usable for optimization.

        The service or port argument must be provided to define how traffic is proxied
        between the Envoy sidecar and the container responsible for fulfilling the request.

        Args:
            name: The name of the sidecar to inject.
            image: The container image for the sidecar container.
            service: Name of the service to proxy. Envoy will accept ingress traffic
                on the service port and reverse proxy requests back to the original
                target container.
            port: The name or number of a port within the Deployment to wrap the proxy around.
            index: The index at which to insert the sidecar container. When `None`, the sidecar is appended.
            service_port: The port to receive ingress traffic from an upstream service.
        """

        if self.workload_ref_controller:
            await self.workload_ref_controller.inject_sidecar(
                name=name, image=image, *args, service=service, port=port, index=index, service_port=service_port
            )
            return

        await self.refresh()

        if not (service or port):
            raise ValueError(f"a service or port must be given")

        if isinstance(port, str) and port.isdigit():
            port = int(port)

        # check for a port conflict
        container_ports = list(itertools.chain(*map(operator.attrgetter("ports"), self.containers)))
        if service_port in list(map(operator.attrgetter("container_port"), container_ports)):
            raise ValueError(f"Port conflict: Rollout '{self.name}' already exposes port {service_port} through an existing container")

        # lookup the port on the target service
        if service:
            try:
                service_obj = await Service.read(service, self.namespace)
            except kubernetes_asyncio.client.exceptions.ApiException as error:
                if error.status == 404:
                    raise ValueError(f"Unknown Service '{service}'") from error
                else:
                    raise error
            if not port:
                port_count = len(service_obj.obj.spec.ports)
                if port_count == 0:
                    raise ValueError(f"Target Service '{service}' does not expose any ports")
                elif port_count > 1:
                    raise ValueError(f"Target Service '{service}' exposes multiple ports -- target port must be specified")
                port_obj = service_obj.obj.spec.ports[0]
            else:
                if isinstance(port, int):
                    port_obj = next(filter(lambda p: p.port == port, service_obj.obj.spec.ports), None)
                elif isinstance(port, str):
                    port_obj = next(filter(lambda p: p.name == port, service_obj.obj.spec.ports), None)
                else:
                    raise TypeError(f"Unable to resolve port value of type {port.__class__} (port={port})")

                if not port_obj:
                    raise ValueError(f"Port '{port}' does not exist in the Service '{service}'")

            # resolve symbolic name in the service target port to a concrete container port
            if isinstance(port_obj.target_port, str):
                container_port_obj = next(filter(lambda p: p.name == port_obj.target_port, container_ports), None)
                if not container_port_obj:
                    raise ValueError(f"Port '{port_obj.target_port}' could not be resolved to a destination container port")

                container_port = container_port_obj.container_port
            else:
                container_port = port_obj.target_port

        else:
            # find the container port
            container_port_obj = next(filter(lambda p: p.container_port == port, container_ports), None)
            if not container_port_obj:
                raise ValueError(f"Port '{port}' could not be resolved to a destination container port")

            container_port = container_port_obj.container_port

        # build the sidecar container
        container = RolloutV1Container(
            name=name,
            image=image,
            image_pull_policy="IfNotPresent",
            resources=RolloutV1ResourceRequirements(
                requests={
                    "cpu": "125m",
                    "memory": "128Mi"
                },
                limits={
                    "cpu": "250m",
                    "memory": "256Mi"
                }
            ),
            env=[
                RolloutV1EnvVar(name="OPSANI_ENVOY_PROXY_SERVICE_PORT", value=str(service_port)),
                RolloutV1EnvVar(name="OPSANI_ENVOY_PROXIED_CONTAINER_PORT", value=str(container_port)),
                RolloutV1EnvVar(name="OPSANI_ENVOY_PROXY_METRICS_PORT", value="9901")
            ],
            ports=[
                RolloutV1ContainerPort(name="opsani-proxy", container_port=service_port, protocol="TCP"),
                RolloutV1ContainerPort(name="opsani-metrics", container_port=9901, protocol="TCP"),
            ]
        )

        # add the sidecar to the Rollout
        if index is None:
            self.obj.spec.template.spec.containers.append(container)
        else:
            self.obj.spec.template.spec.containers.insert(index, container)

        # patch the Rollout
        await self.patch()

    # TODO: convert to rollout logic
    async def eject_sidecar(self, name: str) -> bool:
        """Eject an Envoy sidecar from the Deployment.

        Returns True if the sidecar was ejected.
        """
        await self.refresh()
        container = self.remove_container(name)
        if container:
            await self.replace()
            return True

        return False

    # TODO: rebase this and _check_conditions for saturation mode
    @contextlib.asynccontextmanager
    async def rollout(self, *, timeout: Optional[servo.Duration] = None) -> None:
        raise NotImplementedError('To be implemented in future update')

class Core(decimal.Decimal):
    """
    The Core class represents one vCPU or hyperthread in Kubernetes.

    Supports the following format specification (note values must be an exact match, any other specificiers are
    fulfilled by the base Decimal class):
    - n - nanocores (default for values < 1 microcore)
    - u - microcores (default for values < 1 millicore)
    - m - millicores (default for values < 1 core)
    - c - cores (default for values > 1 core)
    """

    @classmethod
    def __get_validators__(cls) -> pydantic.types.CallableGenerator:
        yield cls.parse

    @classmethod
    def parse(cls, v: pydantic.types.StrIntFloat) -> "Core":
        """
        Parses a string, integer, or float input value into Core units.

        Returns:
            The input value in Core units.

        Raises:
            ValueError: Raised if the input cannot be parsed.
        """
        if isinstance(v, Core):
            return v
        # TODO lots of trailing zeros from this parsing
        elif isinstance(v, str):
            if v[-1] == "m":
                return cls(decimal.Decimal(str(v[:-1])) / 1000)
            # Metrics server API returns usage in microcores and nanocores
            elif v[-1] == "u":
                return cls(decimal.Decimal(str(v[:-1])) / 1000000)
            elif v[-1] == "n":
                return cls(decimal.Decimal(str(v[:-1])) / 1000000000)
            else:
                return cls(decimal.Decimal(str(v)))
        elif isinstance(v, (int, float, decimal.Decimal)):
            return cls(decimal.Decimal(str(v)))
        else:
            raise ValueError(f"could not parse Core value {v}")

    def __str__(self) -> str:
        return self.__format__()

    def __format__(self, specifier: str = None) -> str:
        if not specifier:
            specifier = "c"
            if self.microcores < 1:
                specifier = "n"
            elif self.millicores < 1:
                specifier = "u"
            elif self < 1:
                specifier = "m"

        value = decimal.Decimal(self)
        if specifier == "n":
            value = self.nanocores
        elif specifier == "u":
            value = self.microcores
        elif specifier == "m":
            value = self.millicores
        elif specifier == "c":
            specifier = ""
        else:
            return super().__format__(specifier)

        # strip the trailing zero and dot when present for consistent representation
        str_val = re.sub(r"\.0*$", repl="", string=str(value))
        return f"{str_val}{specifier}"

    def __eq__(self, other) -> bool:
        if isinstance(other, (Core, decimal.Decimal)):
            return decimal.Decimal(self) == decimal.Decimal(other)
        else:
            return self == Core.parse(other)

    def human_readable(self) -> str:
        return str(self)

    def __opsani_repr__(self) -> float:
        return float(self)

    @property
    def millicores(self) -> decimal.Decimal:
        return self * 1000

    @property
    def microcores(self) -> decimal.Decimal:
        return self * 1000000

    @property
    def nanocores(self) -> decimal.Decimal:
        return self * 1000000000


class CPU(servo.CPU):
    """
    The CPU class models a Kubernetes CPU resource in Core units.
    """

    min: Core
    max: Core
    step: Core
    value: Optional[Core]

    # Kubernetes resource requirements
    request: Optional[Core]
    limit: Optional[Core]
    get: pydantic.conlist(ResourceRequirement, min_items=1) = [ResourceRequirement.request, ResourceRequirement.limit]
    set: pydantic.conlist(ResourceRequirement, min_items=1) = [ResourceRequirement.request, ResourceRequirement.limit]

    def __opsani_repr__(self) -> dict:
        o_dict = super().__opsani_repr__()

        # Always return Core values in units of cores no matter how small
        for field in ("min", "max", "step", "value"):
            value: Optional[Core] = getattr(self, field)
            # TODO switch back to string for sending to API
            # o_dict["cpu"][field] = "{0:f}".format(value) if value is not None else None
            o_dict["cpu"][field] = value.__opsani_repr__() if value is not None else None

        return o_dict


# Gibibyte is the base unit of Kubernetes memory
MiB = 2 ** 20
GiB = 2 ** 30


class ShortByteSize(pydantic.ByteSize):
    """Kubernetes omits the 'B' suffix for some reason"""

    @classmethod
    def validate(cls, v: pydantic.StrIntFloat) -> "ShortByteSize":
        if isinstance(v, str):
            try:
                return super().validate(v)
            except:
                # Append the byte suffix and retry parsing
                return super().validate(v + "b")
        elif isinstance(v, float):
            v = v * GiB
        return super().validate(v)

    def human_readable(self) -> str:
        sup = super().human_readable()
        # Remove the 'B' suffix to align with Kubernetes units (`GiB` -> `Gi`)
        if sup[-1] == 'B' and sup[-2].isalpha():
            sup = sup[0:-1]
        return sup

    def __opsani_repr__(self) -> float:
        return float(decimal.Decimal(self) / GiB)


class Memory(servo.Memory):
    """
    The Memory class models a Kubernetes Memory resource.
    """

    min: ShortByteSize
    max: ShortByteSize
    step: ShortByteSize
    value: Optional[ShortByteSize]

    # Kubernetes resource requirements
    request: Optional[ShortByteSize]
    limit: Optional[ShortByteSize]
    get: pydantic.conlist(ResourceRequirement, min_items=1) = [ResourceRequirement.request, ResourceRequirement.limit]
    set: pydantic.conlist(ResourceRequirement, min_items=1) = [ResourceRequirement.request, ResourceRequirement.limit]

    def __opsani_repr__(self) -> dict:
        o_dict = super().__opsani_repr__()

        # normalize values into floating point Gibibyte units
        for field in ("min", "max", "step", "value"):
            value: Optional[ShortByteSize] = getattr(self, field)
            o_dict["mem"][field] = value.__opsani_repr__() if value is not None else None
        return o_dict


def _normalize_adjustment(adjustment: servo.Adjustment) -> Tuple[str, Union[str, servo.Numeric]]:
    """Normalize an adjustment object into a Kubernetes native setting key/value pair."""
    setting = "memory" if adjustment.setting_name == "mem" else adjustment.setting_name
    value = adjustment.value

    if setting == "memory":
        # Add GiB suffix to Numerics and Numeric strings
        if (isinstance(value, (int, float)) or
            (isinstance(value, str) and value.replace('.', '', 1).isdigit())):
            value = f"{value}Gi"
    elif setting == "cpu":
        core_value = Core.parse(value)
        if core_value % decimal.Decimal("0.001") != 0:
            raise ValueError(f"Kubernetes does not support CPU precision lower than 1m (one millicore). Found {value}")
        value = str(core_value)
    elif setting == "replicas":
        value = int(float(value))
    # TODO support for env var format descriptor
    return setting, value

class BaseOptimization(abc.ABC, pydantic.BaseModel, servo.logging.Mixin):
    """
    BaseOptimization is the base class for concrete implementations of optimization strategies.

    Attributes:
        name (str): The name of the Optimization. Used to set the name for the corresponding component.
        timeout (Duration): Time interval to wait before considering Kubernetes operations to have failed.
        adjustments (List[Adjustment]): List of adjustments applied to this optimization (NOTE optimizations are re-created for each
            event dispatched to the connector. Thus, this value will only be populated during adjust event handling with only the adjustments
            pertaining to that adjust event dispatch)
    """

    name: str
    timeout: servo.Duration
    adjustments: List[servo.Adjustment] = []

    @abc.abstractclassmethod
    async def create(
        cls, config: "BaseKubernetesConfiguration", *args, **kwargs
    ) -> "BaseOptimization":
        """"""
        ...

    @abc.abstractmethod
    def adjust(
        self, adjustment: servo.Adjustment, control: servo.Control = servo.Control()
    ) -> servo.Description:
        """
        Adjust a setting on the underlying Deployment/Pod or Container.
        """
        ...

    @abc.abstractmethod
    async def apply(self) -> None:
        """
        Apply the adjusted settings to the Kubernetes cluster.
        """
        ...

    @abc.abstractmethod
    async def raise_for_status(self) -> None:
        """Raise an exception if in an unhealthy state."""
        ...

    @property
    @abc.abstractmethod
    def on_failure(self) -> FailureMode:
        """
        Return the configured failure behavior.
        """
        ...

    async def handle_error(self, error: Exception) -> bool:
        """
        Handle an operational failure in accordance with the failure mode configured by the operator.

        Well executed error handling requires context and strategic thinking. The servo base library
        provides a rich set of primitives and patterns for approaching error handling but ultimately
        the experience is reliant on the connector developer who has knowledge of the essential context
        and understands the user needs and expectations.

        The error handling implementation provided in this method handles the general cases out of the
        box and relies on abstract methods (see below) to implement more advanced behaviors such as
        rollback and tear-down.

        Returns:
            A boolean value that indicates if the error was handled.

        Raises:
            NotImplementedError: Raised if there is no handler for a given failure mode. Subclasses
                must filter failure modes before calling the superclass implementation.
        """
        # Ensure that we chain any underlying exceptions that may occur
        try:
            self.logger.error(f"handling error with with failure mode {self.on_failure}: {error.__class__.__name__} - {str(error)}")
            self.logger.opt(exception=error).debug(f"kubernetes error details")

            if self.on_failure == FailureMode.exception:
                raise error

            elif self.on_failure == FailureMode.ignore:
                self.logger.opt(exception=error).warning(f"ignoring exception")
                return True

            elif self.on_failure == FailureMode.rollback:
                await self.rollback(error)

            elif self.on_failure == FailureMode.shutdown:
                await self.shutdown(error)

            else:
                # Trap any new modes that need to be handled
                raise NotImplementedError(
                    f"missing error handler for failure mode '{self.on_failure}'"
                )

            raise error # Always communicate errors to backend unless ignored

        except Exception as handler_error:
            raise handler_error from error  # reraising an error from itself is safe


    @abc.abstractmethod
    async def rollback(self, error: Optional[Exception] = None) -> None:
        """
        Asynchronously roll back the Optimization to a previous known
        good state.

        Args:
            error: An optional exception that contextualizes the cause of the rollback.
        """
        ...

    @abc.abstractmethod
    async def shutdown(self, error: Optional[Exception] = None) -> None:
        """
        Asynchronously shut down the Optimization.

        Args:
            error: An optional exception that contextualizes the cause of the destruction.
        """
        ...

    @abc.abstractmethod
    def to_components(self) -> List[servo.Component]:
        """
        Return a list of Component representations of the Optimization.

        Components are the canonical representation of optimizations in the Opsani API.
        """
        ...

    @abc.abstractmethod
    async def is_ready(self) -> bool:
        """
        Verify Optimization target Resource/Controller is ready.
        """
        ...

    def __hash__(self):
        return hash(
            (
                self.name,
                id(self),
            )
        )

    class Config:
        arbitrary_types_allowed = True


class DeploymentOptimization(BaseOptimization):
    """
    The DeploymentOptimization class implements an optimization strategy based on directly reconfiguring a Kubernetes
    Deployment and its associated containers.
    """

    deployment_config: "DeploymentConfiguration"
    deployment: Deployment
    container_config: "ContainerConfiguration"
    container: Container

    @classmethod
    async def create(
        cls, config: "DeploymentConfiguration", **kwargs
    ) -> "DeploymentOptimization":
        deployment = await Deployment.read(config.name, config.namespace)

        replicas = config.replicas.copy()
        replicas.value = deployment.replicas

        # FIXME: Currently only supporting one container
        for container_config in config.containers:
            container = deployment.find_container(container_config.name)
            if not container:
                names = servo.utilities.strings.join_to_series(
                    list(map(lambda c: c.name, deployment.containers))
                )
                raise ValueError(
                    f'no container named "{container_config.name}" exists in the Pod (found {names})'
                )

            if container_config.static_environment_variables:
                raise NotImplementedError("Configurable environment variables are not currently supported under Deployment optimization (saturation mode)")

            name = container_config.alias or (
                f"{deployment.name}/{container.name}" if container else deployment.name
            )
            return cls(
                name=name,
                deployment_config=config,
                deployment=deployment,
                container_config=container_config,
                container=container,
                **kwargs,
            )

    @property
    def cpu(self) -> CPU:
        """
        Return the current CPU setting for the optimization.
        """
        cpu = self.container_config.cpu.copy()

        # Determine the value in priority order from the config
        resource_requirements = self.container.get_resource_requirements('cpu')
        cpu.request = resource_requirements.get(ResourceRequirement.request)
        cpu.limit = resource_requirements.get(ResourceRequirement.limit)
        value = resource_requirements.get(
            next(filter(lambda r: resource_requirements[r] is not None, self.container_config.cpu.get), None)
        )
<<<<<<< HEAD
        value = Millicore.parse(value)
        # NOTE: use safe_set to apply values that may be outside of the range
        return cpu.safe_set_value_copy(value)
=======
        # NOTE: use copy + update to apply values that may be outside of the range
        value = Core.parse(value)
        cpu = cpu.copy(update={"value": value})
        return cpu
>>>>>>> 138f7629

    @property
    def memory(self) -> Memory:
        """
        Return the current Memory setting for the optimization.
        """
        memory = self.container_config.memory.copy()

        # Determine the value in priority order from the config
        resource_requirements = self.container.get_resource_requirements('memory')
        memory.request = resource_requirements.get(ResourceRequirement.request)
        memory.limit = resource_requirements.get(ResourceRequirement.limit)
        value = resource_requirements.get(
            next(filter(lambda r: resource_requirements[r] is not None, self.container_config.memory.get), None)
        )
        value = ShortByteSize.validate(value)
        # NOTE: use safe_set to apply values that may be outside of the range
        return memory.safe_set_value_copy(value)

    @property
    def env(self) -> Optional[list[servo.EnvironmentSetting]]:
        env: list[servo.EnvironmentSetting] = []
        env_setting: Union[servo.EnvironmentRangeSetting, servo.EnvironmentEnumSetting]
        for env_setting in self.container_config.env or []:
            if env_val := self.container.get_environment_variable(env_setting.name):
                env_setting = env_setting.safe_set_value_copy(env_val)
            env.append(env_setting)

        return env or None

    @property
    def replicas(self) -> servo.Replicas:
        """
        Return the current Replicas setting for the optimization.
        """
        replicas = self.deployment_config.replicas.copy()
        replicas.value = self.deployment.replicas
        return replicas

    @property
    def on_failure(self) -> FailureMode:
        """
        Return the configured failure behavior. If not set explicitly, this will be cascaded
        from the base kubernetes configuration (or its default)
        """
        return self.deployment_config.on_failure

    async def rollback(self, error: Optional[Exception] = None) -> None:
        """
        Initiates an asynchronous rollback to a previous version of the Deployment.

        Args:
            error: An optional error that triggered the rollback.
        """
        self.logger.info(f"adjustment failed: rolling back deployment... ({error})")
        await asyncio.wait_for(
            self.deployment.rollback(),
            timeout=self.timeout.total_seconds(),
        )

    async def shutdown(self, error: Optional[Exception] = None) -> None:
        """
        Initiates the asynchronous deletion of all pods in the Deployment under optimization.

        Args:
            error: An optional error that triggered the destruction.
        """
        self.logger.info(f"adjustment failed: shutting down deployment's pods...")
        await asyncio.wait_for(
            self.deployment.scale_to_zero(),
            timeout=self.timeout.total_seconds(),
        )

    def to_components(self) -> List[servo.Component]:
        settings=[self.cpu, self.memory, self.replicas]
        if env := self.env:
            settings.extend(env)
        return [
            servo.Component(name=self.name, settings=settings)
        ]

    def adjust(self, adjustment: servo.Adjustment, control: servo.Control = servo.Control()) -> None:
        """
        Adjust the settings on the Deployment or a component Container.

        Adjustments do not take effect on the cluster until the `apply` method is invoked
        to enable aggregation of related adjustments and asynchronous application.
        """
        self.adjustments.append(adjustment)
        setting_name, value = _normalize_adjustment(adjustment)
        self.logger.info(f"adjusting {setting_name} to {value}")
        env_setting: Optional[servo.EnvironmentSetting] = None # Declare type since type not compatible with :=

        if setting_name in ("cpu", "memory"):
            # NOTE: use copy + update to apply values that may be outside of the range
            servo.logger.debug(f"Adjusting {setting_name}={value}")
            setting = getattr(self.container_config, setting_name).copy(update={"value": value})

            # Set only the requirements defined in the config
            requirements: Dict[ResourceRequirement, Optional[str]] = {}
            for requirement in setting.set:
                requirements[requirement] = value

            self.container.set_resource_requirements(setting_name, requirements)

        elif setting_name == "replicas":
            # NOTE: Assign to the config to trigger validations
            self.deployment_config.replicas.value = value
            self.deployment.replicas = value

        elif env_setting := servo.find_setting(self.container_config.env, setting_name):
            self.container.set_environment_variable(env_setting.variable_name, value)

        else:
            raise RuntimeError(
                f"failed adjustment of unsupported Kubernetes setting '{adjustment.setting_name}'"
            )

    async def apply(self) -> None:
        """
        Apply changes asynchronously and wait for them to roll out to the cluster.

        Kubernetes deployments orchestrate a number of underlying resources. Awaiting the
        outcome of a deployment change requires observation of the `resource_version` which
        indicates if a given patch actually changed the resource, the `observed_generation`
        which is a value managed by the deployments controller and indicates the effective
        version of the deployment exclusive of insignificant changes that do not affect runtime
        (such as label updates), and the `conditions` of the deployment status which reflect
        state at a particular point in time. How these elements change during a rollout is
        dependent on the deployment strategy in effect and its requirements (max unavailable,
        surge, etc).

        The logic implemented by this method is as follows:
            - Capture the `resource_version` and `observed_generation`.
            - Patch the underlying Deployment object via the Kubernetes API.
            - Check that `resource_version` has been incremented or return early if nothing has changed.
            - Create a Kubernetes Watch on the Deployment targeted by label selector and resource version.
            - Observe events streamed via the watch.
            - Look for the Deployment to report a Status Condition of `"Progressing"`.
            - Wait for the `observed_generation` to increment indicating that the Deployment is applying our changes.
            - Track the value of the `available_replicas`, `ready_replicas`, `unavailable_replicas`,
                and `updated_replicas` attributes of the Deployment Status until `available_replicas`,
                `ready_replicas`, and `updated_replicas` are all equal to the value of the `replicas` attribute of
                the Deployment and `unavailable_replicas` is `None`. Return success.
            - Raise an error upon expiration of an adjustment timeout or encountering a Deployment Status Condition
                where `type=Progressing` and `status=False`.

        This method abstracts the details of adjusting a Deployment and returns once the desired
        changes have been fully rolled out to the cluster or an error has been encountered.

        See https://kubernetes.io/docs/concepts/workloads/controllers/deployment/

        # The resource_version attribute lets us efficiently watch for changes
        # reference: https://kubernetes.io/docs/reference/using-api/api-concepts/#efficient-detection-of-changes
        """
        try:
            async with self.deployment.rollout(timeout=self.timeout) as deployment:
                # Patch the Deployment via the Kubernetes API
                await deployment.patch()
        except WatchTimeoutError:
            servo.logger.error(f"Timed out waiting for Deployment to become ready...")
            await self.raise_for_status()

    async def is_ready(self) -> bool:
        is_ready, restart_count = await asyncio.gather(
            self.deployment.is_ready(),
            self.deployment.get_restart_count()
        )
        return is_ready and restart_count == 0

    async def raise_for_status(self) -> None:
        """Raise an exception if in an unhealthy state."""
        await self.deployment.raise_for_status(adjustments=self.adjustments)


# TODO: Break down into CanaryDeploymentOptimization and CanaryContainerOptimization
class CanaryOptimization(BaseOptimization):
    """CanaryOptimization objects manage the optimization of Containers within a Deployment using
    a tuning Pod that is adjusted independently and compared against the performance and cost profile
    of its siblings.
    """

    # The deployment and container stanzas from the configuration
    deployment_config: Optional["DeploymentConfiguration"]
    rollout_config: Optional["RolloutConfiguration"]
    container_config: "ContainerConfiguration"

    # State for mainline resources. Read from the cluster
    deployment: Optional[Deployment]
    rollout: Optional[Rollout]
    main_container: Container

    # State for tuning resources
    tuning_pod: Optional[Pod]
    tuning_container: Optional[Container]

    _tuning_pod_template_spec: Optional[kubernetes_asyncio.client.models.V1PodTemplateSpec] = pydantic.PrivateAttr()


    @pydantic.root_validator
    def check_deployment_and_rollout(cls, values):
        if values.get('deployment_config') is not None and values.get('rollout_config') is not None:
            raise ValueError("Cannot create a CanaryOptimization with both rollout and deployment configurations")
        if values.get('deployment') is not None and values.get('rollout') is not None:
            raise ValueError("Cannot create a CanaryOptimization with both rollout and deployment")

        if values.get('deployment_config') is None and values.get('rollout_config') is None:
            raise ValueError("CanaryOptimization must be initialized with either a rollout or deployment configuration")
        if values.get('deployment') is None and values.get('rollout') is None:
            raise ValueError("CanaryOptimization must be initialized with either a rollout or deployment")

        return values

    @property
    def target_controller_config(self) -> Union["DeploymentConfiguration", "RolloutConfiguration"]:
        return self.deployment_config or self.rollout_config

    @property
    def target_controller(self) -> Union[Deployment, Rollout]:
        return self.deployment or self.rollout

    @property
    def target_controller_type(self) -> str:
        return type(self.target_controller).__name__

    @classmethod
    async def create(
        cls, deployment_or_rollout_config: Union["DeploymentConfiguration", "RolloutConfiguration"], **kwargs
    ) -> "CanaryOptimization":
        read_args = (deployment_or_rollout_config.name, cast(str, deployment_or_rollout_config.namespace))
        if isinstance(deployment_or_rollout_config, DeploymentConfiguration):
            controller_type = "Deployment"
            deployment_or_rollout = await Deployment.read(*read_args)
            init_args = dict(deployment_config = deployment_or_rollout_config, deployment = deployment_or_rollout)
        elif isinstance(deployment_or_rollout_config, RolloutConfiguration):
            controller_type = "Rollout"
            deployment_or_rollout = await Rollout.read(*read_args)
            init_args = dict(rollout_config = deployment_or_rollout_config, rollout = deployment_or_rollout)
        else:
            raise NotImplementedError(f"Unknown configuration type '{type(deployment_or_rollout_config).__name__}'")
        if not deployment_or_rollout:
            raise ValueError(
                f'cannot create CanaryOptimization: target {controller_type} "{deployment_or_rollout_config.name}"'
                f' does not exist in Namespace "{deployment_or_rollout_config.namespace}"'
            )

        # NOTE: Currently only supporting one container
        assert len(deployment_or_rollout_config.containers) == 1, "CanaryOptimization currently only supports a single container"
        container_config = deployment_or_rollout_config.containers[0]
        main_container = await deployment_or_rollout.get_target_container(container_config)
        name = (
            deployment_or_rollout_config.strategy.alias
            if isinstance(deployment_or_rollout_config.strategy, CanaryOptimizationStrategyConfiguration)
            and deployment_or_rollout_config.strategy.alias
            else f"{deployment_or_rollout.name}/{main_container.name}-tuning"
        )

        optimization = cls(
            name=name,
            **init_args,
            container_config=container_config,
            main_container=main_container,
            **kwargs,
        )
        await optimization._load_tuning_state()

        return optimization

    async def _load_tuning_state(self) -> None:
        # Find an existing tuning Pod/Container if available
        try:
            tuning_pod = await Pod.read(self.tuning_pod_name, cast(str, self.namespace))
            tuning_container = tuning_pod.get_container(self.container_config.name)

        except kubernetes_asyncio.client.exceptions.ApiException as e:
            if e.status != 404 or e.reason != "Not Found":
                servo.logger.trace(f"Failed reading tuning pod: {e}")
                raise
            else:
                tuning_pod = None
                tuning_container = None

        # TODO: Factor into a new class?
        self.tuning_pod = tuning_pod
        self.tuning_container = tuning_container
        await self._configure_tuning_pod_template_spec()

    @property
    def pod_template_spec_container(self) -> Container:
        container_obj = next(filter(lambda c: c.name == self.container_config.name, self._tuning_pod_template_spec.spec.containers))
        return Container(container_obj, None)

    def adjust(self, adjustment: servo.Adjustment, control: servo.Control = servo.Control()) -> None:
        assert self.tuning_pod, "Tuning Pod not loaded"
        assert self.tuning_container, "Tuning Container not loaded"

        self.adjustments.append(adjustment)
        setting_name, value = _normalize_adjustment(adjustment)
        self.logger.info(f"adjusting {setting_name} to {value}")
        env_setting: Optional[servo.EnvironmentSetting] = None # Declare type since type not compatible with :=

        if setting_name in ("cpu", "memory"):
            # NOTE: use copy + update to apply values that may be outside of the range
            servo.logger.debug(f"Adjusting {setting_name}={value}")
            setting = getattr(self.container_config, setting_name).copy(update={"value": value})

            # Set only the requirements defined in the config
            requirements: Dict[ResourceRequirement, Optional[str]] = {}
            for requirement in setting.set:
                requirements[requirement] = value
                servo.logger.debug(f"Assigning {setting_name}.{requirement}={value}")

            servo.logger.debug(f"Setting resource requirements for {setting_name} to {requirements} on PodTemplateSpec")
            self.pod_template_spec_container.set_resource_requirements(setting_name, requirements)

        elif setting_name == "replicas":
            if value != 1:
                servo.logger.warning(
                    f'ignored attempt to set replicas to "{value}"'
                )

        elif env_setting := servo.find_setting(self.container_config.env, setting_name):
            self.pod_template_spec_container.set_environment_variable(env_setting.variable_name, value)

        else:
            raise servo.AdjustmentFailedError(
                f"failed adjustment of unsupported Kubernetes setting '{setting_name}'"
            )

    async def apply(self) -> None:
        """Apply the adjustments to the target."""
        assert self.tuning_pod, "Tuning Pod not loaded"
        assert self.tuning_container, "Tuning Container not loaded"

        servo.logger.info("Applying adjustments to Tuning Pod")
        task = asyncio.create_task(self.create_or_recreate_tuning_pod())
        try:
            await task
        except asyncio.CancelledError:
            task.cancel()
            with contextlib.suppress(asyncio.CancelledError):
                await task

            raise

        # TODO: logging the wrong values -- should be coming from the podtemplatespec?
        servo.logger.success(f"Built new tuning pod with container resources: {self.tuning_container.resources}")

    @property
    def namespace(self) -> str:
        return self.target_controller_config.namespace

    @property
    def tuning_pod_name(self) -> str:
        """
        Return the name of tuning Pod for this optimization.
        """
        return f"{self.target_controller_config.name}-tuning"

    async def delete_tuning_pod(self, *, raise_if_not_found: bool = True) -> Optional[Pod]:
        """
        Delete the tuning Pod.
        """
        try:
            # TODO: Provide context manager or standard read option that handle not found? Lots of duplication on not found/conflict handling...
            tuning_pod = await Pod.read(self.tuning_pod_name, self.namespace)
            self.logger.info(
                f"Deleting tuning Pod '{tuning_pod.name}' from namespace '{tuning_pod.namespace}'..."
            )
            await tuning_pod.delete()
            await tuning_pod.wait_until_deleted()
            self.logger.info(
                f"Deleted tuning Pod '{tuning_pod.name}' from namespace '{tuning_pod.namespace}'."
            )

            self.tuning_pod = None
            self.tuning_container = None
            return tuning_pod

        except kubernetes_asyncio.client.exceptions.ApiException as e:
            if e.status != 404 or e.reason != "Not Found" and raise_if_not_found:
                raise

            self.tuning_pod = None
            self.tuning_container = None

        return None

    @property
    def target_controller_name(self) -> str:
        return self.target_controller_config.name

    @property
    def container_name(self) -> str:
        return self.container_config.name

    # TODO: Factor into another class?
    async def _configure_tuning_pod_template_spec(self) -> None:
        # Configure a PodSpecTemplate for the tuning Pod state
        pod_template_spec: kubernetes_asyncio.client.models.V1PodTemplateSpec = await self.target_controller.get_pod_template_spec_copy()
        pod_template_spec.metadata.name = self.tuning_pod_name

        if pod_template_spec.metadata.annotations is None:
            pod_template_spec.metadata.annotations = {}
        pod_template_spec.metadata.annotations["opsani.com/opsani_tuning_for"] = self.name
        if pod_template_spec.metadata.labels is None:
            pod_template_spec.metadata.labels = {}
        pod_template_spec.metadata.labels["opsani_role"] = "tuning"

        # Build a container from the raw podspec
        container_obj = next(filter(lambda c: c.name == self.container_config.name, pod_template_spec.spec.containers))
        container = Container(container_obj, None)
        servo.logger.debug(f"Initialized new tuning container from Pod spec template: {container.name}")

        if self.container_config.static_environment_variables:
            if container.obj.env is None:
                container.obj.env = []

            # Filter out vars with the same name as the ones we are setting
            container.obj.env = list(filter(
                lambda e: e.name not in self.container_config.static_environment_variables,
                container.obj.env
            ))

            env_list = [
                kubernetes_asyncio.client.V1EnvVar(name=k, value=v)
                for k, v in self.container_config.static_environment_variables.items()
            ]
            container.obj.env.extend(env_list)

        if self.tuning_container:
            servo.logger.debug(f"Copying resource requirements from existing tuning pod container '{self.tuning_pod.name}/{self.tuning_container.name}'")
            resource_requirements = self.tuning_container.resources
            container.resources = resource_requirements
        else:
            servo.logger.debug(f"No existing tuning pod container found, initializing resource requirement defaults")
            set_container_resource_defaults_from_config(container, self.container_config)

        # If the servo is running inside Kubernetes, register self as the controller for the Pod and ReplicaSet
        servo_pod_name = os.environ.get("POD_NAME")
        servo_pod_namespace = os.environ.get("POD_NAMESPACE")
        if servo_pod_name is not None and servo_pod_namespace is not None:
            self.logger.debug(
                f"running within Kubernetes, registering as Pod controller... (pod={servo_pod_name}, namespace={servo_pod_namespace})"
            )
            servo_pod = await Pod.read(servo_pod_name, servo_pod_namespace)
            pod_controller = next(
                iter(
                    ow
                    for ow in servo_pod.obj.metadata.owner_references
                    if ow.controller
                )
            )

            # TODO: Create a ReplicaSet class...
            async with kubernetes_asyncio.client.api_client.ApiClient() as api:
                api_client = kubernetes_asyncio.client.AppsV1Api(api)

                servo_rs: kubernetes_asyncio.client.V1ReplicaSet = (
                    await api_client.read_namespaced_replica_set(
                        name=pod_controller.name, namespace=servo_pod_namespace
                    )
                )  # still ephemeral
                rs_controller = next(
                    iter(
                        ow for ow in servo_rs.metadata.owner_references if ow.controller
                    )
                )
                servo_dep: kubernetes_asyncio.client.V1Deployment = (
                    await api_client.read_namespaced_deployment(
                        name=rs_controller.name, namespace=servo_pod_namespace
                    )
                )

            pod_template_spec.metadata.owner_references = [
               kubernetes_asyncio.client.V1OwnerReference(
                    api_version=servo_dep.api_version,
                    block_owner_deletion=True,
                    controller=True,  # Ensures the pod will not be adopted by another controller
                    kind="Deployment",
                    name=servo_dep.metadata.name,
                    uid=servo_dep.metadata.uid,
                )
            ]

        self._tuning_pod_template_spec = pod_template_spec

    async def create_or_recreate_tuning_pod(self) -> Pod:
        """
        Creates a new Tuning Pod or deletes and recreates one from the current optimization state.
        """
        servo.logger.info("Deleting existing tuning pod (if any)")
        await self.delete_tuning_pod(raise_if_not_found=False)
        return await self.create_tuning_pod()

    async def create_tuning_pod(self) -> Pod:
        """
        Creates a new Tuning Pod from the current optimization state.
        """
        assert self._tuning_pod_template_spec, "Must have tuning pod template spec"
        assert self.tuning_pod is None, "Tuning Pod already exists"
        assert self.tuning_container is None, "Tuning Pod Container already exists"
        self.logger.debug(
            f"creating tuning pod '{self.tuning_pod_name}' based on {self.target_controller_type} '{self.target_controller_name}' in namespace '{self.namespace}'"
        )

        # Setup the tuning Pod -- our settings are updated on the underlying PodSpec template
        self.logger.trace(f"building new tuning pod")
        pod_obj = kubernetes_asyncio.client.V1Pod(
            metadata=self._tuning_pod_template_spec.metadata, spec=self._tuning_pod_template_spec.spec
        )

        # Update pod with latest controller state
        pod_obj = self.target_controller.update_pod(pod_obj)

        tuning_pod = Pod(obj=pod_obj)

        # Create the Pod and wait for it to get ready
        self.logger.info(
            f"Creating tuning Pod '{self.tuning_pod_name}' in namespace '{self.namespace}'"
        )
        await tuning_pod.create(self.namespace)
        servo.logger.success(f"Created Tuning Pod '{self.tuning_pod_name}' in namespace '{self.namespace}'")

        servo.logger.info(f"waiting up to {self.timeout} for Tuning Pod to become ready...")
        progress = servo.EventProgress(self.timeout)
        progress_logger = lambda p: self.logger.info(
            p.annotate(f"waiting for '{self.tuning_pod_name}' to become ready...", prefix=False)
        )
        progress.start()

        task = asyncio.create_task(tuning_pod.wait_until_ready())
        task.add_done_callback(lambda _: progress.complete())
        gather_task = asyncio.gather(
            task,
            progress.watch(progress_logger),
        )

        try:
            await asyncio.wait_for(
                gather_task,
                timeout=self.timeout.total_seconds()
            )

        except asyncio.TimeoutError:
            servo.logger.error(f"Timed out waiting for Tuning Pod to become ready...")
            servo.logger.debug(f"Cancelling Task: {task}, progress: {progress}")
            for t in {task, gather_task}:
                t.cancel()
                with contextlib.suppress(asyncio.CancelledError):
                    await t
                    servo.logger.debug(f"Cancelled Task: {t}, progress: {progress}")

            await tuning_pod.raise_for_status(adjustments=self.adjustments)

        # Load the in memory model for various convenience accessors
        await tuning_pod.refresh()
        await tuning_pod.get_containers()

        # Hydrate local state
        self.tuning_pod = tuning_pod
        self.tuning_container = tuning_pod.get_container(self.container_config.name)

        servo.logger.info(f"Tuning Pod successfully created")
        return tuning_pod

    @contextlib.asynccontextmanager
    async def temporary_tuning_pod(self) -> AsyncIterator[Pod]:
        """Mostly used for testing where automatic teardown is not available"""
        try:
            tuning_pod = await self.create_tuning_pod()
            yield tuning_pod
        finally:
            await self.delete_tuning_pod(raise_if_not_found=False)

    @property
    def tuning_cpu(self) -> Optional[CPU]:
        """
        Return the current CPU setting for the target container of the tuning Pod (if any).
        """
        if not self.tuning_pod:
            return None

        cpu = self.container_config.cpu.copy()

        # Determine the value in priority order from the config
        resource_requirements = self.tuning_container.get_resource_requirements('cpu')
        cpu.request = resource_requirements.get(ResourceRequirement.request)
        cpu.limit = resource_requirements.get(ResourceRequirement.limit)
        value = resource_requirements.get(
            next(filter(lambda r: resource_requirements[r] is not None, self.container_config.cpu.get), None)
        )
<<<<<<< HEAD
        value = Millicore.parse(value)
        # NOTE: use safe_set to apply values that may be outside of the range
        cpu = cpu.safe_set_value_copy(value)
=======
        value = Core.parse(value)
        # NOTE: use copy + update to apply values that may be outside of the range
        cpu = cpu.copy(update={"value": value})
>>>>>>> 138f7629
        return cpu

    @property
    def tuning_memory(self) -> Optional[Memory]:
        """
        Return the current Memory setting for the target container of the tuning Pod (if any).
        """
        if not self.tuning_pod:
            return None

        memory = self.container_config.memory.copy()

        # Determine the value in priority order from the config
        resource_requirements = self.tuning_container.get_resource_requirements('memory')
        memory.request = resource_requirements.get(ResourceRequirement.request)
        memory.limit = resource_requirements.get(ResourceRequirement.limit)
        value = resource_requirements.get(
            next(filter(lambda r: resource_requirements[r] is not None, self.container_config.memory.get), None)
        )
        value = ShortByteSize.validate(value)
        # NOTE: use safe_set to apply values that may be outside of the range
        memory = memory.safe_set_value_copy(value)
        return memory

    @property
    def tuning_env(self) -> Optional[list[servo.EnvironmentSetting]]:
        if not self.tuning_pod:
            return None

        env: list[servo.EnvironmentSetting] = []
        env_setting: Union[servo.EnvironmentRangeSetting, servo.EnvironmentEnumSetting]
        for env_setting in self.container_config.env or []:
            if env_val := self.tuning_container.get_environment_variable(env_setting.name):
                env_setting = env_setting.safe_set_value_copy(env_val)
            env.append(env_setting)

        return env or None

    @property
    def tuning_replicas(self) -> servo.Replicas:
        """
        Return the current Replicas setting for the optimization.
        """
        value = 1 if self.tuning_pod else 0
        return servo.Replicas(
            min=0,
            max=1,
            value=value,
            pinned=True,
        )

    @property
    def on_failure(self) -> FailureMode:
        """
        Return the configured failure behavior. If not set explicitly, this will be cascaded
        from the base kubernetes configuration (or its default)
        """
        return self.target_controller_config.on_failure

    @property
    def main_cpu(self) -> CPU:
        """
        Return the current CPU setting for the main containers.
        """
        # Determine the value in priority order from the config
        resource_requirements = self.main_container.get_resource_requirements('cpu')
        value = resource_requirements.get(
            next(filter(lambda r: resource_requirements[r] is not None, self.container_config.cpu.get), None)
        )
        cores = Core.parse(value)

<<<<<<< HEAD
        # NOTE: use safe_set to accept values from mainline outside of our range
        cpu: CPU = self.container_config.cpu.safe_set_value_copy(millicores)
        cpu.pinned = True
=======
        # NOTE: use copy + update to accept values from mainline outside of our range
        cpu = self.container_config.cpu.copy(update={"pinned": True, "value": cores})
>>>>>>> 138f7629
        cpu.request = resource_requirements.get(ResourceRequirement.request)
        cpu.limit = resource_requirements.get(ResourceRequirement.limit)
        return cpu

    @property
    def main_memory(self) -> Memory:
        """
        Return the current Memory setting for the main containers.
        """
        # Determine the value in priority order from the config
        resource_requirements = self.main_container.get_resource_requirements('memory')
        value = resource_requirements.get(
            next(filter(lambda r: resource_requirements[r] is not None, self.container_config.memory.get), None)
        )
        short_byte_size = ShortByteSize.validate(value)

        # NOTE: use safe_set to accept values from mainline outside of our range
        memory = self.container_config.memory.safe_set_value_copy(value)
        memory.pinned = True
        memory.request = resource_requirements.get(ResourceRequirement.request)
        memory.limit = resource_requirements.get(ResourceRequirement.limit)
        return memory

    @property
    def main_env(self) -> list[servo.EnvironmentSetting]:
        env: list[servo.EnvironmentSetting] = []
        env_setting: Union[servo.EnvironmentRangeSetting, servo.EnvironmentEnumSetting]
        for env_setting in self.container_config.env or []:
            if env_val := self.main_container.get_environment_variable(env_setting.name):
                env_setting = env_setting.safe_set_value_copy(env_val)
            env.append(env_setting)

        return env or None

    @property
    def main_replicas(self) -> servo.Replicas:
        """
        Return the current Replicas setting for the main Pods Deployment.

        NOTE: This is a synthetic setting because the replica count of the main Deployment is not
        under out control. The min, max, and value are aligned on each synthetic read.
        """
        return servo.Replicas(
            min=0,
            max=99999,
            value=self.target_controller.replicas,
            pinned=True,
        )

    @property
    def main_name(self) -> str:
        """Return the name for identifying the main instance settings & metrics.

        The name respects the alias defined in the config or else synthesizes a name from the Deployment
        and Container names.
        """
        return (
            self.container_config.alias
            or f"{self.target_controller_config.name}/{self.container_config.name}"
        )

    def to_components(self) -> List[servo.Component]:
        """
        Return a Component representation of the canary and its reference target.

        Note that all settings on the target are implicitly pinned because only the canary
        is to be modified during optimization.
        """
        main_settings = [
            self.main_cpu,
            self.main_memory,
            self.main_replicas,
        ]
        if main_env := self.main_env:
            main_settings.extend(main_env)
        tuning_settings = [
            self.tuning_cpu,
            self.tuning_memory,
            self.tuning_replicas,
        ]
        if tuning_env := self.tuning_env:
            tuning_settings.extend(tuning_env)
        return [
            servo.Component(name=self.main_name, settings=main_settings),
            servo.Component(name=self.name, settings=tuning_settings),
        ]

    async def rollback(self, error: Optional[Exception] = None) -> None:
        """
        Not supported. Raises a TypeError when called.

        Rollbacks are not supported by the canary optimization strategy
        because they are dependent on Kubernetes Deployments.
        """
        raise TypeError(
            (
                "rollback is not supported under the canary optimization strategy because rollbacks are applied to "
                "Kubernetes Deployment objects and canary optimization is performed against a standalone Pod."
            )
        )

    async def destroy(self, error: Optional[Exception] = None) -> None:
        if await self.delete_tuning_pod(raise_if_not_found=False) is None:
            self.logger.debug(f'no tuning pod exists, ignoring destroy')
            return

        self.logger.success(f'destroyed tuning Pod "{self.tuning_pod_name}"')

    async def shutdown(self, error: Optional[Exception] = None) -> None:
        await self.destroy(error)

    async def handle_error(self, error: Exception) -> bool:
        if self.on_failure == FailureMode.rollback or self.on_failure == FailureMode.shutdown:
            # Ensure that we chain any underlying exceptions that may occur
            try:
                if self.on_failure == FailureMode.rollback:
                    self.logger.warning(
                        f"cannot rollback a tuning Pod: falling back to shutdown: {error}"
                    )

                await asyncio.wait_for(self.shutdown(), timeout=self.timeout.total_seconds())

                # create a new canary against baseline
                self.logger.info(
                    "creating new tuning pod against baseline following failed adjust"
                )
                await self._configure_tuning_pod_template_spec()  # reset to baseline from the target controller
                self.tuning_pod = await self.create_or_recreate_tuning_pod()

                raise error # Always communicate errors to backend unless ignored

            except Exception as handler_error:
                raise handler_error from error

        else:
            return await super().handle_error(error)


    async def is_ready(self) -> bool:
        is_ready, restart_count = await asyncio.gather(
            self.tuning_pod.is_ready(),
            self.tuning_pod.get_restart_count()
        )
        return is_ready and restart_count == 0

    async def raise_for_status(self) -> None:
        """Raise an exception if in an unhealthy state."""
        await self.tuning_pod.raise_for_status(adjustments=self.adjustments)


    class Config:
        arbitrary_types_allowed = True
        extra = pydantic.Extra.forbid


class KubernetesOptimizations(pydantic.BaseModel, servo.logging.Mixin):
    """
    Models the state of resources under optimization in a Kubernetes cluster.
    """

    config: "KubernetesConfiguration"
    namespace: Namespace
    optimizations: List[BaseOptimization]
    runtime_id: str
    spec_id: str
    version_id: str

    @classmethod
    async def create(
        cls, config: "KubernetesConfiguration"
    ) -> "KubernetesOptimizations":
        """
        Read the state of all components under optimization from the cluster and return an object representation.
        """
        namespace = await Namespace.read(config.namespace)
        optimizations: List[BaseOptimization] = []
        images = {}
        runtime_ids = {}
        pod_tmpl_specs = {}

        for deployment_or_rollout_config in (config.deployments or []) + (config.rollouts or []):
            if deployment_or_rollout_config.strategy == OptimizationStrategy.default:
                if isinstance(deployment_or_rollout_config, RolloutConfiguration):
                    raise NotImplementedError("Saturation mode not currently supported on Argo Rollouts")
                optimization = await DeploymentOptimization.create(
                    deployment_or_rollout_config, timeout=deployment_or_rollout_config.timeout
                )
                deployment_or_rollout = optimization.deployment
                container = optimization.container
            elif deployment_or_rollout_config.strategy == OptimizationStrategy.canary:
                optimization = await CanaryOptimization.create(
                    deployment_or_rollout_config, timeout=deployment_or_rollout_config.timeout
                )
                deployment_or_rollout = optimization.target_controller
                container = optimization.main_container

                # Ensure the canary is available
                # TODO: We don't want to do this implicitly but this is a first step
                if not optimization.tuning_pod:
                    servo.logger.info("Creating new tuning pod...")
                    await optimization.create_tuning_pod()
            else:
                raise ValueError(
                    f"unknown optimization strategy: {deployment_or_rollout_config.strategy}"
                )

            optimizations.append(optimization)

            # compile artifacts for checksum calculation
            pods = await deployment_or_rollout.get_pods()
            runtime_ids[optimization.name] = [pod.uid for pod in pods]
            pod_tmpl_specs[deployment_or_rollout.name] = deployment_or_rollout.pod_template_spec.spec
            images[container.name] = container.image

        # Compute checksums for change detection
        spec_id = servo.utilities.hashing.get_hash([pod_tmpl_specs[k] for k in sorted(pod_tmpl_specs.keys())])
        runtime_id = servo.utilities.hashing.get_hash(runtime_ids)
        version_id = servo.utilities.hashing.get_hash([images[k] for k in sorted(images.keys())])

        return KubernetesOptimizations(
            config=config,
            namespace=namespace,
            optimizations=optimizations,
            spec_id=spec_id,
            runtime_id=runtime_id,
            version_id=version_id,
        )

    def to_components(self) -> List[servo.Component]:
        """
        Return a list of Component objects modeling the state of local optimization activities.

        Components are the canonical representation of systems under optimization. They
        are used for data exchange with the Opsani API
        """
        components = list(map(lambda opt: opt.to_components(), self.optimizations))
        return list(itertools.chain(*components))

    def to_description(self) -> servo.Description:
        """
        Return a representation of the current state as a Description object.

        Description objects are used to report state to the Opsani API in order
        to synchronize with the Optimizer service.

        Returns:
            A Description of the current state.
        """
        return servo.Description(components=self.to_components())

    def find_optimization(self, name: str) -> Optional[BaseOptimization]:
        """
        Find and return an optimization by name.
        """
        return next(filter(lambda a: a.name == name, self.optimizations), None)

    async def apply(self, adjustments: List[servo.Adjustment]) -> None:
        """
        Apply a sequence of adjustments and wait for them to take effect on the cluster.
        """
        # Exit early if there is nothing to do
        if not adjustments:
            self.logger.debug("early exiting from adjust: no adjustments")
            return

        summary = f"[{', '.join(list(map(str, adjustments)))}]"
        self.logger.info(
            f"Applying {len(adjustments)} Kubernetes adjustments: {summary}"
        )

        # Adjust settings on the local data model
        for adjustment in adjustments:
            if adjustable := self.find_optimization(adjustment.component_name):
                self.logger.info(f"adjusting {adjustment.component_name}: {adjustment}")
                adjustable.adjust(adjustment)

            else:
                self.logger.debug(f'ignoring unrecognized adjustment "{adjustment}"')

        # Apply the changes to Kubernetes and wait for the results
        timeout = self.config.timeout
        if self.optimizations:
            self.logger.debug(
                f"waiting for adjustments to take effect on {len(self.optimizations)} optimizations"
            )
            try:
                gather_apply = asyncio.gather(
                    *list(map(lambda a: a.apply(), self.optimizations)),
                    return_exceptions=True,
                )
                results = await asyncio.wait_for(gather_apply, timeout=timeout.total_seconds() + 60) # allow sub-optimization timeouts to expire first

            except asyncio.exceptions.TimeoutError as error:
                self.logger.error(
                    f"timed out after {timeout} + 60s waiting for adjustments to apply"
                )
                # Prevent "_GatheringFuture exception was never retrieved" warning if the above wait_for raises a timeout error
                # https://bugs.python.org/issue29432
                try:
                    await gather_apply
                except asyncio.CancelledError:
                    pass
                for optimization in self.optimizations:
                    if await optimization.handle_error(error):
                        # Stop error propagation once it has been handled
                        break
                raise  # No results to process in this case, reraise timeout if handlers didn't

            for result in results:
                if isinstance(result, Exception):
                    for optimization in self.optimizations:
                        if await optimization.handle_error(result):
                            # Stop error propagation once it has been handled
                            break
        else:
            self.logger.warning(f"failed to apply adjustments: no adjustables")

        # TODO: Run sanity checks to look for out of band changes

    async def raise_for_status(self) -> None:
        handle_error_tasks = []
        def _raise_for_task(task: asyncio.Task, optimization: BaseOptimization) -> None:
            if task.done() and not task.cancelled():
                if exception := task.exception():
                    handle_error_tasks.append(asyncio.create_task(optimization.handle_error(exception)))

        tasks = []
        for optimization in self.optimizations:
            task = asyncio.create_task(optimization.raise_for_status())
            task.add_done_callback(functools.partial(_raise_for_task, optimization=optimization))
            tasks.append(task)

        for future in asyncio.as_completed(tasks, timeout=self.config.timeout.total_seconds()):
            try:
                await future
            except Exception as error:
                servo.logger.exception(f"Optimization failed with error: {error}")

        # TODO: first handler to raise will likely interrupt other tasks.
        #   Gather with return_exceptions=True and aggregate resulting exceptions before raising
        await asyncio.gather(*handle_error_tasks)

    async def is_ready(self):
        if self.optimizations:
            self.logger.debug(
                f"Checking for readiness of {len(self.optimizations)} optimizations"
            )
            try:
                results = await asyncio.wait_for(
                    asyncio.gather(
                        *list(map(lambda a: a.is_ready(), self.optimizations)),
                    ),
                    timeout=self.config.timeout.total_seconds()
                )

                return all(results)

            except asyncio.TimeoutError:
                return False

        else:
            return True


    class Config:
        arbitrary_types_allowed = True


DNSSubdomainName = pydantic.constr(
    strip_whitespace=True,
    min_length=1,
    max_length=253,
    regex="^[0-9a-zA-Z]([0-9a-zA-Z\\.-])*[0-9A-Za-z]$",
)
DNSSubdomainName.__doc__ = (
    """DNSSubdomainName models a Kubernetes DNS Subdomain Name used as the name for most resource types.

    Valid DNS Subdomain Names conform to [RFC 1123](https://tools.ietf.org/html/rfc1123) and must:
        * contain no more than 253 characters
        * contain only lowercase alphanumeric characters, '-' or '.'
        * start with an alphanumeric character
        * end with an alphanumeric character

    See https://kubernetes.io/docs/concepts/overview/working-with-objects/names/#dns-subdomain-names
    """
)



DNSLabelName = pydantic.constr(
    strip_whitespace=True,
    min_length=1,
    max_length=63,
    regex="^[0-9a-zA-Z]([0-9a-zA-Z-])*[0-9A-Za-z]$",
)
DNSLabelName.__doc__ = (
    """DNSLabelName models a Kubernetes DNS Label Name identified used to name some resource types.

    Valid DNS Label Names conform to [RFC 1123](https://tools.ietf.org/html/rfc1123) and must:
        * contain at most 63 characters
        * contain only lowercase alphanumeric characters or '-'
        * start with an alphanumeric character
        * end with an alphanumeric character

    See https://kubernetes.io/docs/concepts/overview/working-with-objects/names/#dns-label-names
    """
)


ContainerTagName = pydantic.constr(
    strip_whitespace=True,
    min_length=1,
    max_length=128,
    regex="^[0-9a-zA-Z]([0-9a-zA-Z_\\.\\-/:@])*$",
)  # NOTE: This regex is not a full validation
ContainerTagName.__doc__ = (
    """ContainerTagName models the name of a container referenced in a Kubernetes manifest.

    Valid container tags must:
        * be valid ASCII and may contain lowercase and uppercase letters, digits, underscores, periods and dashes.
        * not start with a period or a dash
        * may contain a maximum of 128 characters
    """
)


class ContainerConfiguration(servo.BaseConfiguration):
    """
    The ContainerConfiguration class models the configuration of an optimizeable container within a Kubernetes Deployment.
    """

    name: ContainerTagName
    alias: Optional[ContainerTagName]
    command: Optional[str]  # TODO: create model...
    cpu: CPU
    memory: Memory
    env: Optional[List[servo.EnvironmentSetting]] = None
    static_environment_variables: Optional[Dict[str, str]]



class OptimizationStrategy(str, enum.Enum):
    """
    OptimizationStrategy is an enumeration of the possible ways to perform optimization on a Kubernetes Deployment.
    """

    default = "default"
    """The default strategy directly applies adjustments to the target Deployment and its containers.
    """

    canary = "canary"
    """The canary strategy creates a servo managed standalone tuning Pod based on the target Deployment and makes
    adjustments to it instead of the Deployment itself.
    """


class BaseOptimizationStrategyConfiguration(pydantic.BaseModel):
    type: OptimizationStrategy = pydantic.Field(..., const=True)

    def __eq__(self, other) -> bool:
        if isinstance(other, OptimizationStrategy):
            return self.type == other
        return super().__eq__(other)

    class Config:
        extra = pydantic.Extra.forbid


class DefaultOptimizationStrategyConfiguration(BaseOptimizationStrategyConfiguration):
    type = pydantic.Field(OptimizationStrategy.default, const=True)


class CanaryOptimizationStrategyConfiguration(BaseOptimizationStrategyConfiguration):
    type = pydantic.Field(OptimizationStrategy.canary, const=True)
    alias: Optional[ContainerTagName]


class FailureMode(str, enum.Enum):
    """
    The FailureMode enumeration defines how to handle a failed adjustment of a Kubernetes resource.
    """

    rollback = "rollback"
    shutdown = "shutdown"
    ignore = "ignore"
    exception = "exception"

    destroy = "destroy"  # deprecated, but accepted as "shutdown"

    @classmethod
    def options(cls) -> List[str]:
        """
        Return a list of strings that identifies all failure mode configuration options.
        """
        return list(map(lambda mode: mode.value, cls.__members__.values()))


class PermissionSet(pydantic.BaseModel):
    """Permissions objects model Kubernetes permissions granted through RBAC."""

    group: str
    resources: List[str]
    verbs: List[str]


STANDARD_PERMISSIONS = [
    PermissionSet(
        group="apps",
        resources=["deployments", "replicasets"],
        verbs=["get", "list", "watch", "update", "patch"],
    ),
    PermissionSet(
        group="",
        resources=["namespaces"],
        verbs=["get"],
    ),
    PermissionSet(
        group="",
        resources=["pods", "pods/logs", "pods/status"],
        verbs=["create", "delete", "get", "list", "watch"],
    ),
]

ROLLOUT_PERMISSIONS = [
    PermissionSet(
        group="argoproj.io",
        resources=["rollouts", "rollouts/status"],
        verbs=["get", "list", "watch", "update", "patch"],
    ),
]


class BaseKubernetesConfiguration(servo.BaseConfiguration):
    """
    BaseKubernetesConfiguration provides a set of configuration primitives for optimizable Kubernetes resources.

    Child classes of `BaseKubernetesConfiguration` such as the `DeploymentConfiguration` can benefit from
    the cascading configuration behavior implemented on the `KubernetesConfiguration` class.

    Common settings will be cascaded from the containing class for attributes if they have not been explicitly set
    and are equal to the default value. Settings that are mandatory in the superclass (such as timeout and namespace)
    but are available for override should be declared as optional on `BaseKubernetesConfiguration` and overridden and
    declared as mandatory in `BaseKubernetesConfiguration`'.
    """

    kubeconfig: Optional[pydantic.FilePath] = pydantic.Field(
        description="Path to the kubeconfig file. If `None`, use the default from the environment.",
    )
    context: Optional[str] = pydantic.Field(description="Name of the kubeconfig context to use.")
    namespace: Optional[DNSSubdomainName] = pydantic.Field(
        description="Kubernetes namespace where the target deployments are running.",
    )
    settlement: Optional[servo.Duration] = pydantic.Field(
        description="Duration to observe the application after an adjust to ensure the deployment is stable. May be overridden by optimizer supplied `control.adjust.settlement` value."
    )
    on_failure: FailureMode = pydantic.Field(
        FailureMode.exception,
        description=f"How to handle a failed adjustment. Options are: {servo.utilities.strings.join_to_series(list(FailureMode.__members__.values()))}",
    )
    timeout: Optional[servo.Duration] = pydantic.Field(
        description="Time interval to wait before considering Kubernetes operations to have failed."
    )

    @pydantic.validator("on_failure")
    def validate_failure_mode(cls, v):
        if v == FailureMode.destroy:
            servo.logger.warning(f"Deprecated value 'destroy' used for 'on_failure', replacing with 'shutdown'")
            return FailureMode.shutdown
        return v


StrategyTypes = Union[
    OptimizationStrategy,
    DefaultOptimizationStrategyConfiguration,
    CanaryOptimizationStrategyConfiguration,
]


class DeploymentConfiguration(BaseKubernetesConfiguration):
    """
    The DeploymentConfiguration class models the configuration of an optimizable Kubernetes Deployment.
    """

    name: DNSSubdomainName
    containers: List[ContainerConfiguration]
    strategy: StrategyTypes = OptimizationStrategy.default
    replicas: servo.Replicas

class RolloutConfiguration(BaseKubernetesConfiguration):
    """
    The RolloutConfiguration class models the configuration of an optimizable Argo Rollout.
    """

    name: DNSSubdomainName
    containers: List[ContainerConfiguration]
    strategy: StrategyTypes = OptimizationStrategy.canary
    replicas: servo.Replicas


class KubernetesConfiguration(BaseKubernetesConfiguration):
    namespace: DNSSubdomainName = DNSSubdomainName("default")
    timeout: servo.Duration = "5m"
    permissions: List[PermissionSet] = pydantic.Field(
        STANDARD_PERMISSIONS,
        description="Permissions required by the connector to operate in Kubernetes.",
    )

    deployments: Optional[List[DeploymentConfiguration]] = pydantic.Field(
        description="Deployments to be optimized.",
    )

    rollouts: Optional[List[RolloutConfiguration]] = pydantic.Field(
        description="Argo rollouts to be optimized.",
    )

    @pydantic.root_validator
    def check_deployment_and_rollout(cls, values):
        if (not values.get('deployments')) and (not values.get('rollouts')):
            raise ValueError("No optimization target(s) were specified")
        return values

    @classmethod
    def generate(cls, **kwargs) -> "KubernetesConfiguration":
        return cls(
            namespace="default",
            description="Update the namespace, deployment, etc. to match your Kubernetes cluster",
            deployments=[
                DeploymentConfiguration(
                    name="app",
                    replicas=servo.Replicas(
                        min=1,
                        max=2,
                    ),
                    containers=[
                        ContainerConfiguration(
                            name="opsani/fiber-http:latest",
                            cpu=CPU(min="250m", max=4, step="125m"),
                            memory=Memory(min="256MiB", max="4GiB", step="128MiB"),
                        )
                    ],
                )
            ],
            **kwargs,
        )

    def __init__(self, *args, **kwargs) -> None: # noqa: D107
        super().__init__(*args, **kwargs)
        self.cascade_common_settings()

    def cascade_common_settings(self, *, overwrite: bool = False) -> None:
        """
        Apply common settings to child models that inherit from BaseKubernetesConfiguration.

        This method provides enables hierarchical overrides of common configuration values
        based on shared inheritance. Each attribute is introspected and if it inherits from
        `BaseKubernetesConfiguration`, any common attribute values are copied onto the child
        model, cascading them downward. Only attributes whose value is equal to the default
        and have not been explicitly set are updated.

        # FIXME: Cascaded settings should only be optional if they can be optional at the top level. Right now we are implying that namespace can be None as well.
        """
        for name, field in self.__fields__.items():
            if issubclass(field.type_, BaseKubernetesConfiguration):
                attribute = getattr(self, name)
                for obj in (
                    attribute if isinstance(attribute, Collection) else [attribute]
                ):
                    # don't cascade if optional and not set
                    if obj is None:
                        continue
                    for (
                        field_name,
                        field,
                    ) in BaseKubernetesConfiguration.__fields__.items():
                        if field_name in servo.BaseConfiguration.__fields__:
                            # don't cascade from the base class
                            continue

                        if field_name in obj.__fields_set__ and not overwrite:
                            self.logger.trace(
                                f"skipping config cascade for field '{field_name}' set with value '{getattr(obj, field_name)}'"
                            )
                            continue

                        current_value = getattr(obj, field_name)
                        if overwrite or current_value == field.default:
                            parent_value = getattr(self, field_name)
                            setattr(obj, field_name, parent_value)
                            self.logger.trace(
                                f"cascaded setting '{field_name}' from KubernetesConfiguration to child '{attribute}': value={parent_value}"
                            )

                        else:
                            self.logger.trace(
                                f"declining to cascade value to field '{field_name}': the default value is set and overwrite is false"
                            )

    async def load_kubeconfig(self) -> None:
        """
        Asynchronously load the Kubernetes configuration
        """
        config_file = pathlib.Path(self.kubeconfig or kubernetes_asyncio.config.kube_config.KUBE_CONFIG_DEFAULT_LOCATION).expanduser()
        if config_file.exists():
            await kubernetes_asyncio.config.load_kube_config(
                config_file=str(config_file),
                context=self.context,
            )
        elif os.getenv("KUBERNETES_SERVICE_HOST"):
            kubernetes_asyncio.config.load_incluster_config()
        else:
            raise RuntimeError(
                f"unable to configure Kubernetes client: no kubeconfig file nor in-cluser environment variables found"
            )


KubernetesOptimizations.update_forward_refs()
DeploymentOptimization.update_forward_refs()
CanaryOptimization.update_forward_refs()


class KubernetesChecks(servo.BaseChecks):
    """Checks for ensuring that the Kubernetes connector is ready to run."""

    config: KubernetesConfiguration

    @servo.require("Connectivity to Kubernetes")
    async def check_kubernetes_connectivity(self) -> None:
        async with kubernetes_asyncio.client.api_client.ApiClient() as api:
            v1 =kubernetes_asyncio.client.VersionApi(api)
            await v1.get_code()

    @servo.warn("Kubernetes version")
    async def check_kubernetes_version(self) -> None:
        async with kubernetes_asyncio.client.api_client.ApiClient() as api:
            v1 =kubernetes_asyncio.client.VersionApi(api)
            version = await v1.get_code()
            assert int(version.major) >= 1
            # EKS sets minor to "17+"
            assert int(int("".join(c for c in version.minor if c.isdigit()))) >= 16

    @servo.require("Required permissions")
    async def check_kubernetes_permissions(self) -> None:
        async with kubernetes_asyncio.client.api_client.ApiClient() as api:
            v1 = kubernetes_asyncio.client.AuthorizationV1Api(api)
            required_permissions = self.config.permissions
            if self.config.rollouts:
                required_permissions.extend(ROLLOUT_PERMISSIONS)
            for permission in required_permissions:
                for resource in permission.resources:
                    for verb in permission.verbs:
                        attributes = kubernetes_asyncio.client.models.V1ResourceAttributes(
                            namespace=self.config.namespace,
                            group=permission.group,
                            resource=resource,
                            verb=verb,
                        )

                        spec =kubernetes_asyncio.client.models.V1SelfSubjectAccessReviewSpec(
                            resource_attributes=attributes
                        )
                        review =kubernetes_asyncio.client.models.V1SelfSubjectAccessReview(spec=spec)
                        access_review = await v1.create_self_subject_access_review(
                            body=review
                        )
                        assert (
                            access_review.status.allowed
                        ), f'Not allowed to "{verb}" resource "{resource}"'

    @servo.require('Namespace "{self.config.namespace}" is readable')
    async def check_kubernetes_namespace(self) -> None:
        await Namespace.read(self.config.namespace)

    @servo.multicheck('Deployment "{item.name}" is readable')
    async def check_kubernetes_deployments(self) -> Tuple[Iterable, servo.CheckHandler]:
        async def check_dep(dep_config: DeploymentConfiguration) -> None:
            await Deployment.read(dep_config.name, dep_config.namespace)

        return (self.config.deployments or []), check_dep

    @servo.multicheck('Rollout "{item.name}" is readable')
    async def check_kubernetes_rollouts(self) -> Tuple[Iterable, servo.CheckHandler]:
        async def check_rol(rol_config: RolloutConfiguration) -> None:
            await Rollout.read(rol_config.name, rol_config.namespace)

        return (self.config.rollouts or []), check_rol

    async def _check_container_resource_requirements(
        self,
        target_controller: Union[Deployment, Rollout],
        target_config: Union[DeploymentConfiguration, RolloutConfiguration]
    ) -> None:
        for cont_config in target_config.containers:
            container = target_controller.find_container(cont_config.name)
            assert container, f"{type(target_controller).__name__} {target_config.name} has no container {cont_config.name}"

            for resource in Resource.values():
                current_state = None
                container_requirements = container.get_resource_requirements(resource)
                get_requirements = getattr(cont_config, resource).get
                for requirement in get_requirements:
                    current_state = container_requirements.get(requirement)
                    if current_state:
                        break

                assert current_state, (
                    f"{type(target_controller).__name__} {target_config.name} target container {cont_config.name} spec does not define the resource {resource}. "
                    f"At least one of the following must be specified: {', '.join(map(lambda req: req.resources_key, get_requirements))}"
                )

    @servo.multicheck('Containers in the "{item.name}" Deployment have resource requirements')
    async def check_kubernetes_resource_requirements(self) -> Tuple[Iterable, servo.CheckHandler]:
        async def check_dep_resource_requirements(
            dep_config: DeploymentConfiguration,
        ) -> None:
            deployment = await Deployment.read(dep_config.name, dep_config.namespace)
            await self._check_container_resource_requirements(deployment, dep_config)

        return (self.config.deployments or []), check_dep_resource_requirements


    @servo.multicheck('Containers in the "{item.name}" Rollout have resource requirements')
    async def check_kubernetes_rollout_resource_requirements(self) -> Tuple[Iterable, servo.CheckHandler]:
        async def check_rol_resource_requirements(
            rol_config: RolloutConfiguration,
        ) -> None:
            rollout = await Rollout.read(rol_config.name, rol_config.namespace)
            await self._check_container_resource_requirements(rollout, rol_config)

        return (self.config.rollouts or []), check_rol_resource_requirements


    @servo.multicheck('Deployment "{item.name}" is ready')
    async def check_kubernetes_deployments_are_ready(self) -> Tuple[Iterable, servo.CheckHandler]:
        async def check_deployment(dep_config: DeploymentConfiguration) -> None:
            deployment = await Deployment.read(dep_config.name, dep_config.namespace)
            if not await deployment.is_ready():
                raise RuntimeError(f'Deployment "{deployment.name}" is not ready')

        return (self.config.deployments or []), check_deployment

    @servo.multicheck('Rollout "{item.name}" is ready')
    async def check_kubernetes_rollouts_are_ready(self) -> Tuple[Iterable, servo.CheckHandler]:
        async def check_rollout(rol_config: RolloutConfiguration) -> None:
            rollout = await Rollout.read(rol_config.name, rol_config.namespace)
            if not await rollout.is_ready():
                raise RuntimeError(f'Rollout "{rollout.name}" is not ready')

        return (self.config.rollouts or []), check_rollout


@servo.metadata(
    description="Kubernetes adjust connector",
    version="1.5.0",
    homepage="https://github.com/opsani/kubernetes-connector",
    license=servo.License.apache2,
    maturity=servo.Maturity.stable,
)
class KubernetesConnector(servo.BaseConnector):
    config: KubernetesConfiguration

    @servo.on_event()
    async def attach(self, servo_: servo.Servo) -> None:
        # Ensure we are ready to talk to Kubernetes API
        await self.config.load_kubeconfig()

        self.telemetry[f"{self.name}.namespace"] = self.config.namespace

        with self.logger.catch(level="DEBUG", message=f"Unable to set version telemetry for connector {self.name}"):
            async with kubernetes_asyncio.client.api_client.ApiClient() as api:
                v1 =kubernetes_asyncio.client.VersionApi(api)
                version_obj = await v1.get_code()
                self.telemetry[f"{self.name}.version"] = f"{version_obj.major}.{version_obj.minor}"
                self.telemetry[f"{self.name}.platform"] = version_obj.platform

    @servo.on_event()
    async def detach(self, servo_: servo.Servo) -> None:
        self.telemetry.remove(f"{self.name}.namespace")
        self.telemetry.remove(f"{self.name}.version")
        self.telemetry.remove(f"{self.name}.platform")

    @servo.on_event()
    async def describe(self, control: servo.Control = servo.Control()) -> servo.Description:
        state = await self._create_optimizations()
        return state.to_description()

    @servo.on_event()
    async def components(self) -> List[servo.Component]:
        state = await self._create_optimizations()
        return state.to_components()

    @servo.before_event(servo.Events.measure)
    async def before_measure(self, *, metrics: List[str] = None, control: servo.Control = servo.Control()) -> None:
        # Build state before a measurement to ensure all necessary setup is done
        # (e.g., Tuning Pod is up and running)
        await self._create_optimizations()

    @servo.on_event()
    async def adjust(
        self, adjustments: List[servo.Adjustment], control: servo.Control = servo.Control()
    ) -> servo.Description:
        state = await self._create_optimizations()

        # Apply the adjustments and emit progress status
        progress_logger = lambda p: self.logger.info(
            p.annotate(f"waiting up to {p.timeout} for adjustments to be applied...", prefix=False),
            progress=p.progress,
        )
        progress = servo.EventProgress(timeout=self.config.timeout)
        future = asyncio.create_task(state.apply(adjustments))
        future.add_done_callback(lambda _: progress.trigger())

        await asyncio.gather(
            future,
            progress.watch(progress_logger),
        )

        # Handle settlement
        settlement = control.settlement or self.config.settlement
        if settlement:
            self.logger.info(
                f"Settlement duration of {settlement} requested, waiting for pods to settle..."
            )
            progress = servo.DurationProgress(settlement)
            progress_logger = lambda p: self.logger.info(
                p.annotate(f"waiting {settlement} for pods to settle...", False),
                progress=p.progress,
            )
            async def readiness_monitor() -> None:
                while not progress.finished:
                    if not await state.is_ready():
                        # Raise a specific exception if the optimization defines one
                        try:
                            await state.raise_for_status()
                        except servo.AdjustmentRejectedError as e:
                            # Update rejections with start-failed to indicate the initial rollout was successful
                            if e.reason == "start-failed":
                                e.reason = "unstable"
                            raise

                    await asyncio.sleep(servo.Duration('50ms').total_seconds())

            await asyncio.gather(
                progress.watch(progress_logger),
                readiness_monitor()
            )
            if not await state.is_ready():
                self.logger.warning("Rejection triggered without running error handler")
                raise servo.AdjustmentRejectedError(
                    "Optimization target became unready after adjustment settlement period (WARNING: error handler was not run)",
                    reason="unstable"
                )
            self.logger.info(
                f"Settlement duration of {settlement} has elapsed, resuming optimization."
            )

        description = state.to_description()
        return description

    @servo.on_event()
    async def check(
        self,
        matching: Optional[servo.CheckFilter],
        halt_on: Optional[servo.ErrorSeverity] = servo.ErrorSeverity.critical,
    ) -> List[servo.Check]:
        return await KubernetesChecks.run(
            self.config, matching=matching, halt_on=halt_on
        )

    async def _create_optimizations(self) -> KubernetesOptimizations:
        # Build a KubernetesOptimizations object with progress reporting
        # This ensures that the Servo isn't reported as offline
        progress_logger = lambda p: self.logger.info(
            p.annotate(f"waiting up to {p.timeout} for Kubernetes optimization setup to complete", prefix=False),
            progress=p.progress,
        )
        progress = servo.EventProgress(timeout=self.config.timeout)
        future = asyncio.create_task(KubernetesOptimizations.create(self.config))
        future.add_done_callback(lambda _: progress.trigger())

        await asyncio.gather(
            future,
            progress.watch(progress_logger),
        )

        return future.result()


def selector_string(selectors: Mapping[str, str]) -> str:
    """Create a selector string from the given dictionary of selectors.

    Args:
        selectors: The selectors to stringify.

    Returns:
        The selector string for the given dictionary.
    """
    return ",".join([f"{k}={v}" for k, v in selectors.items()])


def selector_kwargs(
    fields: Mapping[str, str] = None,
    labels: Mapping[str, str] = None,
) -> Dict[str, str]:
    """Create a dictionary of kwargs for Kubernetes object selectors.

    Args:
        fields: A mapping of fields used to restrict the returned collection of
            Objects to only those which match these field selectors. By default,
            no restricting is done.
        labels: A mapping of labels used to restrict the returned collection of
            Objects to only those which match these label selectors. By default,
            no restricting is done.

    Returns:
        A dictionary that can be used as kwargs for many Kubernetes API calls for
        label and field selectors.
    """
    kwargs = {}
    if fields is not None:
        kwargs["field_selector"] = selector_string(fields)
    if labels is not None:
        kwargs["label_selector"] = selector_string(labels)

    return kwargs

class ConfigMap(KubernetesModel):
    """Kubetest wrapper around a Kubernetes `ConfigMap`_ API Object.

    The actual ``kubernetes.client.V1ConfigMap`` instance that this
    wraps can be accessed via the ``obj`` instance member.

    This wrapper provides some convenient functionality around the
    API Object and provides some state management for the `ConfigMap`_.

    .. _ConfigMap:
        https://kubernetes.io/docs/reference/generated/kubernetes-api/v1.18/#configmap-v1-core
    """

    obj_type =kubernetes_asyncio.client.V1ConfigMap

    api_clients = {
        "preferred":kubernetes_asyncio.client.CoreV1Api,
        "v1":kubernetes_asyncio.client.CoreV1Api,
    }

    @classmethod
    async def read(cls, name: str, namespace: str) -> "ConfigMap":
        """Read a ConfigMap by name under the given namespace.

        Args:
            name: The name of the Deployment to read.
            namespace: The namespace to read the Deployment from.
        """

        async with cls.preferred_client() as api_client:
            obj = await api_client.read_namespaced_config_map(name, namespace)
            return ConfigMap(obj)

    async def create(self, namespace: str = None) -> None:
        """Create the ConfigMap under the given namespace.

        Args:
            namespace: The namespace to create the ConfigMap under.
                If the ConfigMap was loaded via the kubetest client, the
                namespace will already be set, so it is not needed here.
                Otherwise, the namespace will need to be provided.
        """
        if namespace is None:
            namespace = self.namespace

        servo.logger.info(f'creating configmap "{self.name}" in namespace "{self.namespace}"')
        servo.logger.debug(f"configmap: {self.obj}")

        self.obj = await self.api_client.create_namespaced_config_map(
            namespace=namespace,
            body=self.obj,
        )

    async def patch(self) -> None:
        """
        Patches a ConfigMap.
        """
        self.logger.info(f'patching ConfigMap "{self.name}"')
        self.logger.trace(f"ConfigMap: {self.obj}")
        async with self.api_client() as api_client:
            await api_client.patch_namespaced_config_map(
                name=self.name,
                namespace=self.namespace,
                body=self.obj,
            )

    async def delete(self, options:kubernetes_asyncio.client.V1DeleteOptions = None) ->kubernetes_asyncio.client.V1Status:
        """Delete the ConfigMap.

        This method expects the ConfigMap to have been loaded or otherwise
        assigned a namespace already. If it has not, the namespace will need
        to be set manually.

        Args:
             options: Options for ConfigMap deletion.

        Returns:
            The status of the delete operation.
        """
        if options is None:
            options = kubernetes_asyncio.client.V1DeleteOptions()

        servo.logger.info(f'deleting configmap "{self.name}"')
        servo.logger.debug(f"delete options: {options}")
        servo.logger.debug(f"configmap: {self.obj}")

        return await self.api_client.delete_namespaced_config_map(
            name=self.name,
            namespace=self.namespace,
            body=options,
        )

    async def refresh(self) -> None:
        """Refresh the underlying Kubernetes ConfigMap resource."""
        self.obj = await self.api_client.read_namespaced_config_map(
            name=self.name,
            namespace=self.namespace,
        )

    async def is_ready(self) -> bool:
        """Check if the ConfigMap is in the ready state.

        ConfigMaps do not have a "status" field to check, so we will
        measure their readiness status by whether or not they exist
        on the cluster.

        Returns:
            True if in the ready state; False otherwise.
        """
        try:
            await self.refresh()
        except:  # noqa
            return False

        return True

def dns_subdomainify(name: str) -> str:
    """
    Valid DNS Subdomain Names conform to [RFC 1123](https://tools.ietf.org/html/rfc1123) and must:
        * contain no more than 253 characters
        * contain only lowercase alphanumeric characters, '-' or '.'
        * start with an alphanumeric character
        * end with an alphanumeric character

    See https://kubernetes.io/docs/concepts/overview/working-with-objects/names/#dns-subdomain-names
    """

    # lowercase alphanumerics
    name = name.lower()

    # replace slashes with dots
    name = re.sub(r'\/', '.', name)

    # replace whitespace with hyphens
    name = re.sub(r'\s', '-', name)

    # strip any remaining disallowed characters
    name = re.sub(r'/[^a-z0-9\.\-]+/g', '', name)

    # truncate to our maximum length
    name = name[:253]

    # ensure starts with an alphanumeric by prefixing with `0-`
    boundaryRegex = re.compile('^[a-z0-9]')
    if not boundaryRegex.match(name):
        name = ('0-' + name)[:253]

    # ensure ends with an alphanumeric by suffixing with `-1`
    if not boundaryRegex.match(name[-1]):
        name = name[:251] + '-1'

    return name

def dns_labelize(name: str) -> str:
    """
    Transform a string into a valid Kubernetes label value.

    Valid Kubernetes label values:
        * must be 63 characters or less (cannot be empty)
        * must begin and end with an alphanumeric character ([a-z0-9A-Z])
        * may contain dashes (-), underscores (_), dots (.), and alphanumerics between
    """

    # replace slashes with underscores
    name = re.sub(r'\/', '_', name)

    # replace whitespace with hyphens
    name = re.sub(r'\s', '-', name)

    # strip any remaining disallowed characters
    name = re.sub(r'[^a-z0-9A-Z\.\-_]+', '', name)

    # truncate to our maximum length
    name = name[:63]

    # ensure starts with an alphanumeric by prefixing with `0-`
    boundaryRegex = re.compile('[a-z0-9A-Z]')
    if not boundaryRegex.match(name[0]):
        name = ('0-' + name)[:63]

    # ensure ends with an alphanumeric by suffixing with `-1`
    if not boundaryRegex.match(name[-1]):
        name = name[:61] + '-1'

    return name


def set_container_resource_defaults_from_config(container: Container, config: ContainerConfiguration) -> None:
    for resource in Resource.values():
        # NOTE: cpu/memory stanza in container config
        resource_config = getattr(config, resource)
        requirements = container.get_resource_requirements(resource)
        servo.logger.debug(f"Loaded resource requirements for '{resource}': {requirements}")
        for requirement in ResourceRequirement:
            # Use the request/limit from the container.[cpu|memory].[request|limit] as default/override
            if resource_value := getattr(resource_config, requirement.name):
                if (existing_resource_value := requirements.get(requirement)) is None:
                    servo.logger.debug(f"Setting default value for {resource}.{requirement} to: {resource_value}")
                else:
                    servo.logger.debug(f"Overriding existing value for {resource}.{requirement} ({existing_resource_value}) to: {resource_value}")

                requirements[requirement] = resource_value

        servo.logger.debug(f"Setting resource requirements for '{resource}' to: {requirements}")
        container.set_resource_requirements(resource, requirements)<|MERGE_RESOLUTION|>--- conflicted
+++ resolved
@@ -3180,16 +3180,9 @@
         value = resource_requirements.get(
             next(filter(lambda r: resource_requirements[r] is not None, self.container_config.cpu.get), None)
         )
-<<<<<<< HEAD
-        value = Millicore.parse(value)
+        value = Core.parse(value)
         # NOTE: use safe_set to apply values that may be outside of the range
         return cpu.safe_set_value_copy(value)
-=======
-        # NOTE: use copy + update to apply values that may be outside of the range
-        value = Core.parse(value)
-        cpu = cpu.copy(update={"value": value})
-        return cpu
->>>>>>> 138f7629
 
     @property
     def memory(self) -> Memory:
@@ -3782,16 +3775,9 @@
         value = resource_requirements.get(
             next(filter(lambda r: resource_requirements[r] is not None, self.container_config.cpu.get), None)
         )
-<<<<<<< HEAD
-        value = Millicore.parse(value)
+        value = Core.parse(value)
         # NOTE: use safe_set to apply values that may be outside of the range
-        cpu = cpu.safe_set_value_copy(value)
-=======
-        value = Core.parse(value)
-        # NOTE: use copy + update to apply values that may be outside of the range
-        cpu = cpu.copy(update={"value": value})
->>>>>>> 138f7629
-        return cpu
+        return cpu.safe_set_value_copy(value)
 
     @property
     def tuning_memory(self) -> Optional[Memory]:
@@ -3862,14 +3848,9 @@
         )
         cores = Core.parse(value)
 
-<<<<<<< HEAD
         # NOTE: use safe_set to accept values from mainline outside of our range
-        cpu: CPU = self.container_config.cpu.safe_set_value_copy(millicores)
+        cpu: CPU = self.container_config.cpu.safe_set_value_copy(cores)
         cpu.pinned = True
-=======
-        # NOTE: use copy + update to accept values from mainline outside of our range
-        cpu = self.container_config.cpu.copy(update={"pinned": True, "value": cores})
->>>>>>> 138f7629
         cpu.request = resource_requirements.get(ResourceRequirement.request)
         cpu.limit = resource_requirements.get(ResourceRequirement.limit)
         return cpu
