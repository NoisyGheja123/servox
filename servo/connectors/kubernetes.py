"""Optimize services and applications deployed on Kubernetes with Opsani.
"""
from __future__ import annotations, print_function

import abc
import asyncio
import contextlib
import copy
import datetime
import decimal
import enum
import functools
import itertools
import operator
import os
import pathlib
import re
from typing import (
    Any,
    Callable,
    ClassVar,
    Collection,
    Dict,
    Generator,
    Iterable,
    List,
    Mapping,
    Optional,
    Protocol,
    Sequence,
    Tuple,
    Type,
    Union,
    cast,
    get_type_hints,
    runtime_checkable,
)

import backoff
import kubernetes_asyncio
import kubernetes_asyncio.client.models
import kubernetes_asyncio.client
import kubernetes_asyncio.client.exceptions
import pydantic

import servo


class Condition(servo.logging.Mixin):
    """A Condition is a convenience wrapper around a function and its arguments
    which allows the function to be called at a later time.

    The function is called in the ``check`` method, which resolves the result to
    a boolean value, thus the condition function should return a boolean or
    something that ultimately resolves to a Truthy or Falsey value.

    Args:
        name: The name of the condition to make it easier to identify.
        fn: The condition function that will be checked.
        *args: Any arguments for the condition function.
        **kwargs: Any keyword arguments for the condition function.

    Attributes:
        name (str): The name of the Condition.
        fn (callable): The condition function that will be checked.
        args (tuple): Arguments for the checking function.
        kwargs (dict): Keyword arguments for the checking function.
        last_check (bool): Holds the state of the last condition check.

    Raises:
        ValueError: The given ``fn`` is not callable.
    """

    def __init__(self, name: str, fn: Callable, *args, **kwargs) -> None: # noqa: D107
        if not callable(fn):
            raise ValueError("The Condition function must be callable")

        self.name = name
        self.fn = fn
        self.args = args
        self.kwargs = kwargs

        # last check holds the state of the last check.
        self.last_check = False

    def __str__(self) -> str:
        return f"<Condition (name: {self.name}, met: {self.last_check})>"

    def __repr__(self) -> str:
        return self.__str__()

    async def check(self) -> bool:
        """Check that the condition was met.

        Returns:
            True if the condition was met; False otherwise.
        """
        if asyncio.iscoroutinefunction(self.fn):
            self.last_check = bool(await self.fn(*self.args, **self.kwargs))
        else:
            self.last_check = bool(self.fn(*self.args, **self.kwargs))
        return self.last_check


async def wait_for_condition(
    condition: Condition,
    interval: servo.DurationDescriptor = 0.05,
    fail_on_api_error: bool = True,
) -> None:
    """Wait for a condition to be met.

    Args:
        condition: The Condition to wait for.
        timeout: The maximum time to wait, in seconds, for the condition to be met.
            If unspecified, this function will wait indefinitely. If specified and
            the timeout is met or exceeded, a TimeoutError will be raised.
        interval: The time, in seconds, to wait before re-checking the condition.
        fail_on_api_error: Fail the condition checks if a Kubernetes API error is
            incurred. An API error can be raised for a number of reasons, including
            a Pod being restarted and temporarily unavailable. Disabling this will
            cause those errors to be ignored, allowing the check to continue until
            timeout or resolution. (default: True).

    Raises:
        TimeoutError: The specified timeout was exceeded.
    """
    servo.logger.debug(f"waiting for condition: {condition}")

    started_at = datetime.datetime.now()
    duration = servo.Duration(interval)
    async def _wait_for_condition() -> None:
        servo.logger.debug(f"wait for condition: {condition}")
        while True:
            try:
                servo.logger.trace(f"checking condition {condition}")
                if await condition.check():
                    servo.logger.trace(f"condition passed: {condition}")
                    break

                # if the condition is not met, sleep for the interval
                # to re-check later
                servo.logger.trace(f"sleeping for {duration}")
                await asyncio.sleep(duration.total_seconds())

            except asyncio.CancelledError:
                servo.logger.trace(f"wait for condition cancelled: {condition}")
                raise

            except kubernetes_asyncio.client.exceptions.ApiException as e:
                servo.logger.warning(f"encountered API exception while waiting: {e}")
                if fail_on_api_error:
                    raise

    task = asyncio.create_task(_wait_for_condition())
    try:
        await task
    except asyncio.CancelledError:
        task.cancel()
        with contextlib.suppress(asyncio.CancelledError):
            await task

        raise
    finally:
        servo.logger.debug(f"wait completed (total={servo.Duration.since(started_at)}) {condition}")


class ResourceRequirement(enum.Enum):
    """
    The ResourceRequirement enumeration determines how optimization values are submitted to the
    Kubernetes scheduler to allocate core compute resources. Requests establish the lower bounds
    of the CPU and memory necessary for an application to execute while Limits define the upper
    bounds for resources that can be consumed by a given Pod. The Opsani engine can determine
    optimal values for these settings by identifying performant, low cost configurations that meet
    target SLOs and/or maximizing performance while identifying the point of diminishing returns
    on further resourcing.
    """

    request = 'request'
    limit = 'limit'

    @property
    def resources_key(self) -> str:
        """
        Return a string value for accessing resource requirements within a Kubernetes Container representation.
        """
        if self == ResourceRequirement.request:
            return "requests"
        elif self == ResourceRequirement.limit:
            return "limits"
        else:
            raise NotImplementedError(
                f'missing resources_key implementation for resource requirement "{self}"'
            )


@runtime_checkable
class KubernetesObj(Protocol):
    """
    KubernetesObj is a protocol that defines the common attributes
    of objects retrieved from the Kubernetes API.
    """

    @property
    def api_version(self) -> str:
        ...

    @property
    def kind(self) -> str:
        ...

    @property
    def metadata(self) -> kubernetes_asyncio.client.V1ObjectMeta:
        ...


class KubernetesModel(abc.ABC, servo.logging.Mixin):
    """
    KubernetesModel is an abstract base class for Servo connector
    models that wrap Kubernetes API objects.

    This base class provides common functionality and common object
    properties for all API wrappers. It also defines the following
    abstract methods which all subclasses must implement:

      - ``create``: create the resource on the cluster
      - ``patch``: partially update the resource on the cluster
      - ``delete``: remove the resource from the cluster
      - ``refresh``: refresh the underlying object model
      - ``is_ready``: check if the object is in the ready state

    Args:
         api_object: The underlying Kubernetes API object.

    Attributes:
        obj: The underlying Kubernetes API object.
    """

    obj: KubernetesObj
    """The underlying Kubernetes API object. Subclasses must update
    the type hint to reflect the type that they are wrapping.
    """

    api_clients: ClassVar[Dict[str, Type]]
    """A mapping of all the supported api clients for the API
    object type. Various resources can have multiple versions,
    e.g. "apps/v1", "apps/v1beta1", etc. The preferred version
    for each resource type should be defined under the "preferred"
    key. The preferred API client will be used when the apiVersion
    is not specified for the resource.
    """

    def __init__(self, obj, **kwargs) -> None: # noqa: D107
        self.obj = obj
        self._logger = servo.logger

    def __str__(self) -> str:
        return str(self.obj)

    def __repr__(self) -> str:
        return self.__str__()

    @classmethod
    def obj_type(cls) -> Type:
        """The type of the underlying Kubernetes API object."""
        return get_type_hints(cls)["obj"]

    @property
    def api_version(self) -> str:
        """The API version of the Kubernetes object (`obj.apiVersion``)."""
        return self.obj.api_version

    @property
    def name(self) -> str:
        """The name of the Kubernetes object (``obj.metadata.name``)."""
        return cast(str, self.obj.metadata.name)

    @name.setter
    def name(self, name: str):
        """Set the name of the Kubernetes object (``obj.metadata.name``)."""
        self.obj.metadata.name = name

    @property
    def namespace(self) -> str:
        """The namespace of the Kubernetes object (``obj.metadata.namespace``)."""
        return cast(str, self.obj.metadata.namespace)

    @namespace.setter
    def namespace(self, namespace: str):
        """Set the namespace of the Kubernetes object (``obj.metadata.namespace``)."""
        self.obj.metadata.namespace = namespace

    @contextlib.asynccontextmanager
    async def api_client(self) -> Generator[Any, None, None]:
        """The API client for the Kubernetes object. This is determined
        by the ``apiVersion`` of the object configuration.

        Raises:
            ValueError: The API version is not supported.
        """
        c = self.api_clients.get(self.api_version)
        # If we didn't find the client in the api_clients dict, use the
        # preferred version.
        if c is None:
            self.logger.debug(
                f"unknown API version ({self.api_version}) for {self.__class__.__name__}, falling back to preferred version"
            )
            c = self.api_clients.get("preferred")
            if c is None:
                raise ValueError(
                    "unknown version specified and no preferred version "
                    f"defined for resource ({self.api_version})"
                )
        # If we did find it, initialize that client version.
        async with kubernetes_asyncio.client.api_client.ApiClient() as api:
            yield c(api)

    @classmethod
    @contextlib.asynccontextmanager
    async def preferred_client(cls) -> Generator[Any, None, None]:
        """The preferred API client type for the Kubernetes object. This is defined in the
        ``api_clients`` class member dict for each object.

        Raises:
             ValueError: No preferred client is defined for the object.
        """
        c = cls.api_clients.get("preferred")
        if c is None:
            raise ValueError(
                f"no preferred api client defined for object {cls.__name__}",
            )
        async with kubernetes_asyncio.client.api_client.ApiClient() as api:
            yield c(api)

    @abc.abstractclassmethod
    async def read(cls, name: str, namespace: str) -> "KubernetesModel":
        """Read the underlying Kubernetes resource from the cluster and
        return a model instance.

        Args:
            name: The name of the resource to read.
            namespace: The namespace to read the resource from.
        """

    @abc.abstractmethod
    async def create(self, namespace: str = None) -> None:
        """Create the underlying Kubernetes resource in the cluster
        under the given namespace.

        Args:
            namespace: The namespace to create the resource under.
                If no namespace is provided, it will use the instance's
                namespace member, which is set when the object is created
                via the kubernetes_asyncio.client
        """

    @abc.abstractmethod
    async def patch(self) -> None:
        """Partially update the underlying Kubernetes resource in the cluster."""

    @abc.abstractmethod
    async def delete(self, options:kubernetes_asyncio.client.V1DeleteOptions) -> kubernetes_asyncio.client.V1Status:
        """Delete the underlying Kubernetes resource from the cluster.

        This method expects the resource to have been loaded or otherwise
        assigned a namespace already. If it has not, the namespace will need
        to be set manually.

        Args:
            options: Options for resource deletion.
        """

    @abc.abstractmethod
    async def refresh(self) -> None:
        """Refresh the local state (``obj``) of the underlying Kubernetes resource."""

    @abc.abstractmethod
    async def is_ready(self) -> bool:
        """Check if the resource is in the ready state.

        It is up to the wrapper subclass to define what "ready" means for
        that particular resource.

        Returns:
            True if in the ready state; False otherwise.
        """

    async def wait_until_ready(
        self,
        interval: servo.DurationDescriptor = 1,
        fail_on_api_error: bool = False,
    ) -> None:
        """Wait until the resource is in the ready state.

        Args:
            timeout: The maximum time to wait, in seconds, for the resource
                to reach the ready state. If unspecified, this will wait
                indefinitely. If specified and the timeout is met or exceeded,
                a TimeoutError will be raised.
            interval: The time, in seconds, to wait before re-checking if the
                object is ready.
            fail_on_api_error: Fail if an API error is raised. An API error can
                be raised for a number of reasons, such as 'resource not found',
                which could be the case when a resource is just being started or
                restarted. When waiting for readiness we generally do not want to
                fail on these conditions.

        Raises:
             TimeoutError: The specified timeout was exceeded.
        """
        ready_condition = Condition(
            "api object ready",
            self.is_ready,
        )

        task = asyncio.create_task(
            wait_for_condition(
                condition=ready_condition,
                interval=interval,
                fail_on_api_error=fail_on_api_error,
            )
        )
        try:
            await task
        except asyncio.CancelledError:
            task.cancel()
            with contextlib.suppress(asyncio.CancelledError):
                await task
            raise

    async def wait_until_deleted(
        self,
        interval: servo.DurationDescriptor = 1
    ) -> None:
        """Wait until the resource is deleted from the cluster.

        Args:
            timeout: The maximum time to wait, in seconds, for the resource to
                be deleted from the cluster. If unspecified, this will wait
                indefinitely. If specified and the timeout is met or exceeded,
                a TimeoutError will be raised.
            interval: The time, in seconds, to wait before re-checking if the
                object has been deleted.

        Raises:
            TimeoutError: The specified timeout was exceeded.
        """

        async def deleted_fn():
            try:
                await self.refresh()
            except kubernetes_asyncio.client.exceptions.ApiException as e:
                # If we can no longer find the deployment, it is deleted.
                # If we get any other exception, raise it.
                if e.status == 404 and e.reason == "Not Found":
                    return True
                else:
                    self.logger.error("error refreshing object state")
                    raise e
            else:
                # The object was still found, so it has not been deleted
                return False

        delete_condition = Condition("api object deleted", deleted_fn)

        task = asyncio.create_task(
            wait_for_condition(
                condition=delete_condition,
                interval=interval,
            )
        )

        try:
            await task
        except asyncio.CancelledError:
            task.cancel()
            with contextlib.suppress(asyncio.CancelledError):
                await task
            raise

    async def raise_for_status(self) -> None:
        """Raise an exception if in an unhealthy state."""

async def _try_delete_model(model: KubernetesModel, options: kubernetes_asyncio.client.V1DeleteOptions = None) -> Optional[kubernetes_asyncio.client.V1Status]:
    """Try to delete the underlying kubernetes resource; catch and log 404 Not Found as a no-op

    Args:
        model (KubernetesModel): Model representing kubernetes object to be deleted
        options (V1DeleteOptions): Options for resource deletion.

    Returns:
        V1Status returned from API or None if the object was not found
    """
    try:
        return await model.delete(options)
    except kubernetes_asyncio.client.exceptions.ApiException as error:
        if error.status == 404 and error.reason == "Not Found":
            kind = getattr(model.obj, "kind", model.__class__.__name__)
            model.logger.info(f'{kind} "{model.name}" does not exist. no-op')
            return None
        else:
            raise error


class Namespace(KubernetesModel):
    """Kubetest wrapper around a Kubernetes `Namespace`_ API Object.

    The actual ``kubernetes.client.V1Namespace`` instance that this
    wraps can be accessed via the ``obj`` instance member.

    This wrapper provides some convenient functionality around the
    API Object and provides some state management for the `Namespace`_.

    .. _Namespace:
        https://kubernetes.io/docs/reference/generated/kubernetes-api/v1.18/#namespace-v1-core
    """

    obj:kubernetes_asyncio.client.V1Namespace
    api_clients: ClassVar[Dict[str, Type]] = {
        "preferred":kubernetes_asyncio.client.CoreV1Api,
        "v1":kubernetes_asyncio.client.CoreV1Api,
    }

    @classmethod
    def new(cls, name: str) -> "Namespace":
        """Create a new Namespace with object backing.

        Args:
            name: The name of the new Namespace.

        Returns:
            A new Namespace instance.
        """
        return cls(
            obj=kubernetes_asyncio.client.V1Namespace(
                api_version="v1", metadata=kubernetes_asyncio.client.V1ObjectMeta(name=name)
            )
        )

    @classmethod
    async def read(cls, name: str) -> "Namespace":
        """Read a Namespace from the Kubernetes API.

        Args:
            name: The name of the Namespace to read.

        Returns:
            A hydrated Namespace instance.
        """
        namespace = cls.new(name)
        await namespace.refresh()
        return namespace

    async def create(self, name: str = None) -> None:
        """Create the Namespace under the given name.

        Args:
            name: The name to create the Namespace under. If the
                name is not provided, it will be assumed to already be
                in the underlying object spec. If it is not, namespace
                operations will fail.
        """
        if name is not None:
            self.name = name

        self.logger.info(f'creating namespace "{self.name}"')

        async with self.api_client() as api_client:
            self.obj = await api_client.create_namespace(
                body=self.obj,
            )

    async def patch(self) -> None:
        """
        TODO: Add docs....
        """
        async with self.api_client() as api_client:
            await api_client.patch_namespace(
                name=self.name,
                body=self.obj,
            )

    async def delete(self, options:kubernetes_asyncio.client.V1DeleteOptions = None) -> kubernetes_asyncio.client.V1Status:
        """Delete the Namespace.

        Args:
             options: Options for Namespace deletion.

        Returns:
            The status of the delete operation.
        """
        if options is None:
            options =kubernetes_asyncio.client.V1DeleteOptions()

        self.logger.info(f'deleting namespace "{self.name}"')
        self.logger.debug(f"delete options: {options}")

        async with self.api_client() as api_client:
            return await api_client.delete_namespace(
                name=self.name,
                body=options,
            )

    async def refresh(self) -> None:
        """Refresh the underlying Kubernetes Namespace resource."""
        async with self.api_client() as api_client:
            self.obj = await api_client.read_namespace(
                name=self.name,
            )

    async def is_ready(self) -> bool:
        """Check if the Namespace is in the ready state.

        Returns:
            True if in the ready state; False otherwise.
        """
        await self.refresh()

        status = self.obj.status
        if status is None:
            return False

        return status.phase.lower() == "active"


_DEFAULT_SENTINEL = object()


class Container(servo.logging.Mixin):
    """Kubetest wrapper around a Kubernetes `Container`_ API Object.

    The actual ``kubernetes.client.V1Container`` instance that this
    wraps can be accessed via the ``obj`` instance member.

    This wrapper provides some convenient functionality around the
    API Object and provides some state management for the `Container`_.

    This wrapper does **NOT** subclass the ``objects.ApiObject`` like other
    object wrappers because it is not intended to be created or
    managed from manifest file. It is merely meant to wrap the
    Container spec for a Pod to make Container-targeted actions
    easier.

    .. _Container:
        https://kubernetes.io/docs/reference/generated/kubernetes-api/v1.18/#container-v1-core
    """

    def __init__(self, api_object, pod) -> None: # noqa: D107
        self.obj = api_object
        self.pod = pod

    @property
    def name(self) -> str:
        return self.obj.name

    @property
    def image(self) -> str:
        """
        Returns the container image name from the underlying container object.
        """
        return self.obj.image

    async def get_restart_count(self) -> int:
        """Get the number of times the Container has been restarted.

        Returns:
            The number of times the Container has been restarted.
        """
        container_name = self.obj.name
        pod_status = await self.pod.get_status()

        # If there are no container status, the container hasn't started
        # yet, so there cannot be any restarts.
        if pod_status.container_statuses is None:
            return 0

        for status in pod_status.container_statuses:
            if status.name == container_name:
                return status.restart_count

        raise RuntimeError(f"Unable to determine container status for {container_name}")

    @property
    def resources(self) -> kubernetes_asyncio.client.V1ResourceRequirements:
        """
        Return the resource requirements for the Container.

        Returns:
            The Container resource requirements.
        """
        return self.obj.resources

    @resources.setter
    def resources(self, resources: kubernetes_asyncio.client.V1ResourceRequirements) -> None:
        """
        Set the resource requirements for the Container.

        Args:
            resources: The resource requirements to set.
        """
        self.obj.resources = resources

    def get_resource_requirements(self, name: str) -> Dict[ResourceRequirement, Optional[str]]:
        """Return a dictionary mapping resource requirements to values for a given resource (e.g., cpu or memory).

        This method is safe to call for containers that do not define any resource requirements (e.g., the `resources` property is None).

        Requirements that are not defined for the named resource are returned as None. For example, a container
        that defines CPU requests but does not define limits would return a dict with a `None` value for
        the `ResourceRequirement.limit` key.

        Args:
            name: The name of the resource to set the requirements of (e.g., "cpu" or "memory").

        Returns:
            A dictionary mapping ResourceRequirement enum members to optional string values.
        """
        resources: kubernetes_asyncio.client.V1ResourceRequirements = getattr(self, 'resources', kubernetes_asyncio.client.V1ResourceRequirements())
        requirements = {}
        for requirement in ResourceRequirement:
            # Get the 'requests' or 'limits' nested structure
            requirement_subdict = getattr(resources, requirement.resources_key, {})
            if requirement_subdict:
                requirements[requirement] = requirement_subdict.get(name)
            else:
                requirements[requirement] = None

        return requirements

    def set_resource_requirements(self, name: str, requirements: Dict[ResourceRequirement, Optional[str]]) -> None:
        """Sets resource requirements on the container for the values in the given dictionary.

        If no resources have been defined yet, a resources model is provisioned.
        If no requirements have been defined for the given resource name, a requirements dictionary is defined.
        Values of None are removed from the target requirements.
        ResourceRequirement keys that are not present in the dict are not modified.

        Args:
            name: The name of the resource to set the requirements of (e.g., "cpu" or "memory").
            requirements: A dict mapping requirements to target values (e.g., `{ResourceRequirement.request: '500m', ResourceRequirement.limit: '2000m'})
        """
        resources: kubernetes_asyncio.client.V1ResourceRequirements = copy.copy(
            getattr(self, 'resources', kubernetes_asyncio.client.V1ResourceRequirements())
        )

        for requirement, value in requirements.items():
            resource_to_values = getattr(resources, requirement.resources_key, {})
            if not resource_to_values:
                resource_to_values = {}

            if value is not None:
                # NOTE: Coerce to string as values are headed into Kubernetes resource model
                resource_to_values[name] = str(value)
            else:
                resource_to_values.pop(name, None)
            setattr(resources, requirement.resources_key, resource_to_values)

        self.resources = resources

    @property
    def ports(self) -> List[kubernetes_asyncio.client.V1ContainerPort]:
        """
        Return the ports for the Container.

        Returns:
            The Container ports.
        """
        return self.obj.ports or []

    def __str__(self) -> str:
        return str(self.obj)

    def __repr__(self) -> str:
        return self.__str__()


class Pod(KubernetesModel):
    """Wrapper around a Kubernetes `Pod`_ API Object.

    The actual ``kubernetes.client.V1Pod`` instance that this
    wraps can be accessed via the ``obj`` instance member.

    This wrapper provides some convenient functionality around the
    API Object and provides some state management for the `Pod`_.

    .. _Pod:
        https://kubernetes.io/docs/reference/generated/kubernetes-api/v1.18/#pod-v1-core
    """

    obj:kubernetes_asyncio.client.V1Pod

    api_clients: ClassVar[Dict[str, Type]] = {
        "preferred":kubernetes_asyncio.client.CoreV1Api,
        "v1":kubernetes_asyncio.client.CoreV1Api,
    }

    @classmethod
    async def read(cls, name: str, namespace: str) -> "Pod":
        """Read the Pod from the cluster under the given namespace.

        Args:
            name: The name of the Pod to read.
            namespace: The namespace to read the Pod from.
        """
        servo.logger.debug(f'reading pod "{name}" in namespace "{namespace}"')

        async with cls.preferred_client() as api_client:
            obj = await api_client.read_namespaced_pod_status(name, namespace)
            return Pod(obj)

    async def create(self, namespace: str = None) -> None:
        """Create the Pod under the given namespace.

        Args:
            namespace: The namespace to create the Pod under.
                If the Pod was loaded via the kubetest client, the
                namespace will already be set, so it is not needed
                here. Otherwise, the namespace will need to be provided.
        """
        if namespace is None:
            namespace = self.namespace

        self.logger.info(f'creating pod "{self.name}" in namespace "{namespace}"')

        async with self.preferred_client() as api_client:
            self.obj = await api_client.create_namespaced_pod(
                namespace=namespace,
                body=self.obj,
            )

    async def patch(self) -> None:
        """
        Patches a Pod, applying spec changes to the cluster.
        """
        self.logger.info(f'patching pod "{self.name}"')
        async with self.api_client() as api_client:
            api_client.api_client.set_default_header('content-type', 'application/strategic-merge-patch+json')
            await api_client.patch_namespaced_pod(
                name=self.name,
                namespace=self.namespace,
                body=self.obj,
            )

    async def delete(self, options:kubernetes_asyncio.client.V1DeleteOptions = None) ->kubernetes_asyncio.client.V1Status:
        """Delete the Pod.

        This method expects the Pod to have been loaded or otherwise
        assigned a namespace already. If it has not, the namespace will
        need to be set manually.

        Args:
            options: Options for Pod deletion.

        Return:
            The status of the delete operation.
        """
        if options is None:
            options =kubernetes_asyncio.client.V1DeleteOptions()

        self.logger.info(f'deleting pod "{self.name}"')
        self.logger.trace(f"delete options: {options}")

        async with self.api_client() as api_client:
            return await api_client.delete_namespaced_pod(
                name=self.name,
                namespace=self.namespace,
                body=options,
            )

    async def refresh(self) -> None:
        """Refresh the underlying Kubernetes Pod resource."""
        async with self.api_client() as api_client:
            self.obj = await api_client.read_namespaced_pod_status(
                name=self.name,
                namespace=self.namespace,
            )

    async def is_ready(self) -> bool:
        """Check if the Pod is in the ready state.

        Returns:
            True if in the ready state; False otherwise.
        """
        self.logger.trace("refreshing pod status to check is_ready")
        await self.refresh()

        # if there is no status, the pod is definitely not ready
        status = self.obj.status
        self.logger.trace(f"current pod status is {status}")
        if status is None:
            return False

        # check the pod phase to make sure it is running. a pod in
        # the 'failed' or 'success' state will no longer be running,
        # so we only care if the pod is in the 'running' state.
        status.phase
        self.logger.trace(f"current pod phase is {status}")
        if not status.conditions:
            return False

        self.logger.trace(f"checking status conditions {status.conditions}")
        for cond in status.conditions:
            if cond.reason == "Unschedulable":
                return False

            # we only care about the condition type 'ready'
            if cond.type.lower() != "ready":
                continue

            # check that the readiness condition is True
            return cond.status.lower() == "true"

        # Catchall
        self.logger.trace(f"unable to find ready=true, continuing to wait...")
        return False

    async def raise_for_status(self) -> None:
        """Raise an exception if the Pod status is not not ready."""
        # NOTE: operate off of current state, assuming you have checked is_ready()
        status = self.obj.status
        self.logger.trace(f"current pod status is {status}")
        if status is None:
            raise RuntimeError(f'No such pod: {self.name}')

        # check the pod phase to make sure it is running. a pod in
        # the 'failed' or 'success' state will no longer be running,
        # so we only care if the pod is in the 'running' state.
        # phase = status.phase
        if not status.conditions:
            raise RuntimeError(f'Pod is not running: {self.name}')

        self.logger.trace(f"checking status conditions {status.conditions}")
        for cond in status.conditions:
            if cond.reason in {"Unschedulable", "ContainersNotReady"}:
                # FIXME: The servo rejected error should be raised further out. This should be a generic scheduling error
                raise servo.AdjustmentRejectedError(message=cond.message, reason="scheduling-failed")

            # we only care about the condition type 'ready'
            if cond.type.lower() != "ready":
                continue

            # check that the readiness condition is True
            if cond.status.lower() == "true":
                return

        # Catchall
        self.logger.trace(f"unable to find ready=true, continuing to wait...")
        raise RuntimeError(f"Unknown Pod status for '{self.name}': {status}")

    async def get_status(self) ->kubernetes_asyncio.client.V1PodStatus:
        """Get the status of the Pod.

        Returns:
            The status of the Pod.
        """
        # first, refresh the pod state to ensure latest status
        await self.refresh()

        # return the status of the pod
        return cast(kubernetes_asyncio.client.V1PodStatus, self.obj.status)

    @property
    def containers(self) -> List[Container]:
        """
        Return a list of Container objects from the underlying pod template spec.
        """
        return list(map(lambda c: Container(c, self), self.obj.spec.containers))

    async def get_containers(self) -> List[Container]:
        """Get the Pod's containers.

        Returns:
            A list of containers that belong to the Pod.
        """
        self.logger.debug(f'getting containers for pod "{self.name}"')
        await self.refresh()

        return self.containers

    def get_container(self, name: str) -> Union[Container, None]:
        """Get a container in the Pod by name.

        Args:
            name (str): The name of the Container.

        Returns:
            Container: The Pod's Container with the matching name. If
            no container with the given name is found, ``None`` is returned.
        """
        return next(filter(lambda c: c.name == name, self.containers), None)

    async def get_restart_count(self) -> int:
        """Get the total number of Container restarts for the Pod.

        Returns:
            The total number of Container restarts.
        """
        status = await self.get_status()
        if status.container_statuses is None:
            return 0

        total = 0
        for container_status in status.container_statuses:
            total += container_status.restart_count

        return total

    async def containers_started(self) -> bool:
        """Check if the Pod's Containers have all started.

        Returns:
            True if all Containers have started; False otherwise.
        """
        # start the flag as true - we will check the state and set
        # this to False if any container is not yet running.
        containers_started = True

        status = await self.get_status()
        if status.container_statuses is not None:
            for container_status in status.container_statuses:
                if container_status.state is not None:
                    if container_status.state.running is not None:
                        if container_status.state.running.started_at is not None:
                            # The container is started, so move on to check the
                            # next container
                            continue
                # If we get here, then the container has not started.
                containers_started = containers_started and False
                break

        return containers_started

    def uid(self) -> str:
        """
        Gets the UID for the Pod.

        UID is the unique in time and space value for this object. It is typically generated by the server on successful creation of a resource and is not allowed to change on PUT operations.  Populated by the system. Read-only. More info: http://kubernetes.io/docs/user-guide/identifiers#uids  # noqa: E501
        """
        return self.obj.metadata.uid


class Service(KubernetesModel):
    """Kubetest wrapper around a Kubernetes `Service`_ API Object.

    The actual ``kubernetes.client.V1Service`` instance that this
    wraps can be accessed via the ``obj`` instance member.

    This wrapper provides some convenient functionality around the
    API Object and provides some state management for the `Service`_.

    .. _Service:
        https://kubernetes.io/docs/reference/generated/kubernetes-api/v1.18/#service-v1-core
    """

    obj: kubernetes_asyncio.client.V1Service

    api_clients: ClassVar[Dict[str, Type]] = {
        'preferred': kubernetes_asyncio.client.CoreV1Api,
        'v1': kubernetes_asyncio.client.CoreV1Api,
    }

    @classmethod
    async def read(cls, name: str, namespace: str) -> "Service":
        """Read the Service from the cluster under the given namespace.

        Args:
            name: The name of the Service to read.
            namespace: The namespace to read the Service from.
        """
        servo.logger.trace(f'reading service "{name}" in namespace "{namespace}"')

        async with cls.preferred_client() as api_client:
            obj = await api_client.read_namespaced_service(name, namespace)
            servo.logger.trace("service: ", obj)
            return Service(obj)

    async def create(self, namespace: str = None) -> None:
        """Creates the Service under the given namespace.

        Args:
            namespace: The namespace to create the Service under.
                If the Service was loaded via the kubetest client, the
                namespace will already be set, so it is not needed here.
                Otherwise, the namespace will need to be provided.
        """
        if namespace is None:
            namespace = self.namespace

        self.logger.info(f'creating service "{self.name}" in namespace "{self.namespace}"')

        async with self.api_client() as api_client:
            self.obj = await api_client.create_namespaced_service(
                namespace=namespace,
                body=self.obj,
            )

    async def patch(self) -> None:
        """
        TODO: Add docs....
        """
        async with self.api_client() as api_client:
            api_client.api_client.set_default_header('content-type', 'application/strategic-merge-patch+json')
            await api_client.patch_namespaced_service(
                name=self.name,
                namespace=self.namespace,
                body=self.obj,
            )

    async def delete(self, options: kubernetes_asyncio.client.V1DeleteOptions = None) -> kubernetes_asyncio.client.V1Status:
        """Deletes the Service.

        This method expects the Service to have been loaded or otherwise
        assigned a namespace already. If it has not, the namespace will need
        to be set manually.

        Args:
            options: Options for Service deletion.

        Returns:
            The status of the delete operation.
        """
        if options is None:
            options = kubernetes_asyncio.client.V1DeleteOptions()

        self.logger.info(f'deleting service "{self.name}"')
        self.logger.debug(f'delete options: {options}')

        async with self.api_client() as api_client:
            return await api_client.delete_namespaced_service(
                name=self.name,
                namespace=self.namespace,
                body=options,
            )

    async def refresh(self) -> None:
        """Refresh the underlying Kubernetes Service resource."""
        async with self.api_client() as api_client:
            self.obj = await api_client.read_namespaced_service(
                name=self.name,
                namespace=self.namespace,
            )

    async def is_ready(self) -> bool:
        """Check if the Service is in the ready state.

        The readiness state is not clearly available from the Service
        status, so to see whether or not the Service is ready this
        will check whether the endpoints of the Service are ready.

        This comes with the caveat that in order for a Service to
        have endpoints, there needs to be some backend hooked up to it.
        If there is no backend, the Service will never have endpoints,
        so this will never resolve to True.

        Returns:
            True if in the ready state; False otherwise.
        """
        await self.refresh()

        # check the status. if there is no status, the service is
        # definitely not ready.
        if self.obj.status is None:
            return False

        endpoints = await self.get_endpoints()

        # if the Service has no endpoints, its not ready.
        if len(endpoints) == 0:
            return False

        # get the service endpoints and check that they are all ready.
        for endpoint in endpoints:
            # if we have an endpoint, but there are no subsets, we
            # consider the endpoint to be not ready.
            if endpoint.subsets is None:
                return False

            for subset in endpoint.subsets:
                # if the endpoint has no addresses setup yet, its not ready
                if subset.addresses is None or len(subset.addresses) == 0:
                    return False

                # if there are still addresses that are not ready, the
                # service is not ready
                not_ready = subset.not_ready_addresses
                if not_ready is not None and len(not_ready) > 0:
                    return False

        # if we got here, then all endpoints are ready, so the service
        # must also be ready
        return True

    @property
    def status(self) -> kubernetes_asyncio.client.V1ServiceStatus:
        return self.obj.status

    async def get_status(self) -> kubernetes_asyncio.client.V1ServiceStatus:
        """Get the status of the Service.

        Returns:
            The status of the Service.
        """
        self.logger.info(f'checking status of service "{self.name}"')
        # first, refresh the service state to ensure the latest status
        await self.refresh()

        # return the status from the service
        return self.obj.status

    @property
    def ports(self) -> List[kubernetes_asyncio.client.V1ServicePort]:
        """Return the list of ports exposed by the service."""
        return self.obj.spec.ports

    def find_port(self, selector: Union[str, int]) -> Optional[kubernetes_asyncio.client.V1ServicePort]:
        for port in self.ports:
            if isinstance(selector, str):
                if port.name == selector:
                    return port
            elif isinstance(selector, int):
                if port.port == selector:
                    return port
            else:
                raise TypeError(f"Unknown port selector type '{selector.__class__.__name__}': {selector}")

        return None

    async def get_endpoints(self) -> List[kubernetes_asyncio.client.V1Endpoints]:
        """Get the endpoints for the Service.

        This can be useful for checking internal IP addresses used
        in containers, e.g. for container auto-discovery.

        Returns:
            A list of endpoints associated with the Service.
        """
        self.logger.info(f'getting endpoints for service "{self.name}"')
        async with self.api_client() as api_client:
            endpoints = await api_client.list_namespaced_endpoints(
                namespace=self.namespace,
            )

        svc_endpoints = []
        for endpoint in endpoints.items:
            # filter to include only the endpoints with the same
            # name as the service.
            if endpoint.metadata.name == self.name:
                svc_endpoints.append(endpoint)

        self.logger.debug(f'endpoints: {svc_endpoints}')
        return svc_endpoints

    async def _proxy_http_request(self, method, path, **kwargs) -> tuple:
        """Template request to proxy of a Service.

        Args:
            method: The http request method e.g. 'GET', 'POST' etc.
            path: The URI path for the request.
            kwargs: Keyword arguments for the proxy_http_get function.

        Returns:
            The response data
        """
        path_params = {
            "name": f'{self.name}:{self.obj.spec.ports[0].port}',
            "namespace": self.namespace,
            "path": path
        }
        return await kubernetes_asyncio.client.CoreV1Api().api_client.call_api(
            '/api/v1/namespaces/{namespace}/services/{name}/proxy/{path}',
            method,
            path_params=path_params,
            **kwargs
        )

    async def proxy_http_get(self, path: str, **kwargs) -> tuple:
        """Issue a GET request to proxy of a Service.

        Args:
            path: The URI path for the request.
            kwargs: Keyword arguments for the proxy_http_get function.

        Returns:
            The response data
        """
        return await self._proxy_http_request('GET', path, **kwargs)

    async def proxy_http_post(self, path: str, **kwargs) -> tuple:
        """Issue a POST request to proxy of a Service.

        Args:
            path: The URI path for the request.
            kwargs: Keyword arguments for the proxy_http_post function.

        Returns:
            The response data
        """
        return await self._proxy_http_request('POST', path, **kwargs)

    @property
    def selector(self) -> Dict[str, str]:
        return self.obj.spec.selector

    async def get_pods(self) -> List[Pod]:
        """Get the pods that the Service is routing traffic to.

        Returns:
            A list of pods that the service is routing traffic to.
        """
        self.logger.debug(f'getting pods for service "{self.name}"')

        async with Pod.preferred_client() as api_client:
            self.obj.spec.selector.match_labels
            pod_list:kubernetes_asyncio.client.V1PodList = await api_client.list_namespaced_pod(
                namespace=self.namespace, label_selector=selector_string(self.selector)
            )

        pods = [Pod(p) for p in pod_list.items]
        return pods


class Deployment(KubernetesModel):
    """Kubetest wrapper around a Kubernetes `Deployment`_ API Object.

    The actual ``kubernetes.client.V1Deployment`` instance that this
    wraps can be accessed via the ``obj`` instance member.

    This wrapper provides some convenient functionality around the
    API Object and provides some state management for the `Deployment`_.

    .. _Deployment:
        https://kubernetes.io/docs/reference/generated/kubernetes-api/v1.18/#deployment-v1-apps
    """

    obj:kubernetes_asyncio.client.V1Deployment
    api_clients: ClassVar[Dict[str, Type]] = {
        "preferred":kubernetes_asyncio.client.AppsV1Api,
        "apps/v1":kubernetes_asyncio.client.AppsV1Api,
        "apps/v1beta1":kubernetes_asyncio.client.AppsV1beta1Api,
        "apps/v1beta2":kubernetes_asyncio.client.AppsV1beta2Api,
    }

    async def create(self, namespace: str = None) -> None:
        """Create the Deployment under the given namespace.

        Args:
            namespace: The namespace to create the Deployment under.
                If the Deployment was loaded via the kubetest client, the
                namespace will already be set, so it is not needed here.
                Otherwise, the namespace will need to be provided.
        """
        if namespace is None:
            namespace = self.namespace

        self.logger.info(
            f'creating deployment "{self.name}" in namespace "{self.namespace}"'
        )

        async with self.api_client() as api_client:
            self.obj = await api_client.create_namespaced_deployment(
                namespace=namespace,
                body=self.obj,
            )

    @classmethod
    async def read(cls, name: str, namespace: str) -> "Deployment":
        """Read a Deployment by name under the given namespace.

        Args:
            name: The name of the Deployment to read.
            namespace: The namespace to read the Deployment from.
        """

        async with cls.preferred_client() as api_client:
            obj = await api_client.read_namespaced_deployment(name, namespace)
            return Deployment(obj)

    async def patch(self) -> None:
        """Update the changed attributes of the Deployment."""
        async with self.api_client() as api_client:
            api_client.api_client.set_default_header('content-type', 'application/strategic-merge-patch+json')
            self.obj = await api_client.patch_namespaced_deployment(
                name=self.name,
                namespace=self.namespace,
                body=self.obj
            )

    async def replace(self) -> None:
        """Update the changed attributes of the Deployment."""
        async with self.api_client() as api_client:
            self.obj = await api_client.replace_namespaced_deployment(
                name=self.name,
                namespace=self.namespace,
                body=self.obj
            )

    async def delete(self, options:kubernetes_asyncio.client.V1DeleteOptions = None) ->kubernetes_asyncio.client.V1Status:
        """Delete the Deployment.

        This method expects the Deployment to have been loaded or otherwise
        assigned a namespace already. If it has not, the namespace will need
        to be set manually.

        Args:
            options: Options for Deployment deletion.

        Returns:
            The status of the delete operation.
        """
        if options is None:
            options =kubernetes_asyncio.client.V1DeleteOptions()

        self.logger.info(f'deleting deployment "{self.name}"')
        self.logger.debug(f"delete options: {options}")

        async with self.api_client() as api_client:
            return await api_client.delete_namespaced_deployment(
                name=self.name,
                namespace=self.namespace,
                body=options,
            )

    async def refresh(self) -> None:
        """Refresh the underlying Kubernetes Deployment resource."""
        async with self.api_client() as api_client:
            self.obj = await api_client.read_namespaced_deployment_status(
                name=self.name,
                namespace=self.namespace,
            )

    async def rollback(self) -> None:
        """Roll back an unstable Deployment revision to a previous version."""
        async with kubernetes_asyncio.client.api_client.ApiClient() as api:
            api_client =kubernetes_asyncio.client.ExtensionsV1beta1Api(api)
            self.obj = await api_client.create_namespaced_deployment_rollback(
                name=self.name,
                namespace=self.namespace,
                body=self.obj,
            )

    async def get_status(self) ->kubernetes_asyncio.client.V1DeploymentStatus:
        """Get the status of the Deployment.

        Returns:
            The status of the Deployment.
        """
        self.logger.info(f'checking status of deployment "{self.name}"')
        # first, refresh the deployment state to ensure the latest status
        await self.refresh()

        # return the status from the deployment
        return cast(kubernetes_asyncio.client.V1DeploymentStatus, self.obj.status)

    async def get_pods(self) -> List[Pod]:
        """Get the pods for the Deployment.

        Returns:
            A list of pods that belong to the deployment.
        """
        self.logger.debug(f'getting pods for deployment "{self.name}"')

        async with Pod.preferred_client() as api_client:
            label_selector = self.obj.spec.selector.match_labels
            pod_list:kubernetes_asyncio.client.V1PodList = await api_client.list_namespaced_pod(
                namespace=self.namespace, label_selector=selector_string(label_selector)
            )

        pods = [Pod(p) for p in pod_list.items]
        return pods

    async def get_latest_pods(self) -> List[Pod]:
        """Get only the Deployment pods that belong to the latest ResourceVersion.

        Returns:
            A list of pods that belong to the latest deployment replicaset.
        """
        self.logger.trace(f'getting replicaset for deployment "{self.name}"')
        async with self.api_client() as api_client:
            label_selector = self.obj.spec.selector.match_labels
            rs_list:kubernetes_asyncio.client.V1ReplicasetList = await api_client.list_namespaced_replica_set(
                namespace=self.namespace, label_selector=selector_string(label_selector), resource_version=self.resource_version
            )

        # Verify all returned RS have this deployment as an owner
        rs_list = [
            rs for rs in rs_list.items if rs.metadata.owner_references and any(
                ownRef.kind == "Deployment" and ownRef.uid == self.obj.metadata.uid
                for ownRef in rs.metadata.owner_references)]
        if not rs_list:
            raise servo.ConnectorError('Unable to locate replicaset(s) for deployment "{self.name}"')
        latest_rs = sorted(rs_list, key= lambda rs: rs.metadata.resource_version, reverse=True)[0]

        return [
            pod for pod in await self.get_pods()
            if any(
                ownRef.kind == "ReplicaSet" and ownRef.uid == latest_rs.metadata.uid
                for ownRef in pod.obj.metadata.owner_references
            )]



    @property
    def status(self) ->kubernetes_asyncio.client.V1DeploymentStatus:
        """Return the status of the Deployment.

        Returns:
            The status of the Deployment.
        """
        return cast(kubernetes_asyncio.client.V1DeploymentStatus, self.obj.status)

    @property
    def resource_version(self) -> str:
        """
        Returns the resource version of the Deployment.
        """
        return self.obj.metadata.resource_version

    @property
    def observed_generation(self) -> str:
        """
        Returns the observed generation of the Deployment status.

        The generation is observed by the deployment controller.
        """
        return self.obj.status.observed_generation

    async def is_ready(self) -> bool:
        """Check if the Deployment is in the ready state.

        Returns:
            True if in the ready state; False otherwise.
        """
        await self.refresh()

        # if there is no status, the deployment is definitely not ready
        status = self.obj.status
        if status is None:
            return False

        # check the status for the number of total replicas and compare
        # it to the number of ready replicas. if the numbers are
        # equal, the deployment is ready; otherwise it is not ready.
        total = status.replicas
        ready = status.ready_replicas

        if total is None:
            return False

        return total == ready

    @property
    def containers(self) -> List[Container]:
        """
        Return a list of Container objects from the underlying pod template spec.
        """
        return list(
            map(lambda c: Container(c, None), self.obj.spec.template.spec.containers)
        )

    def find_container(self, name: str) -> Optional[Container]:
        """
        Return the container with the given name.
        """
        return next(filter(lambda c: c.name == name, self.containers), None)

    def set_container(self, name: str, container: Container) -> None:
        """Set the container with the given name to a new value."""
        index = next(filter(lambda i: self.containers[i].name == name, range(len(self.containers))))
        self.containers[index] = container
        self.obj.spec.template.spec.containers[index] = container.obj

    def remove_container(self, name: str) -> Optional[Container]:
        """Set the container with the given name to a new value."""
        index = next(filter(lambda i: self.containers[i].name == name, range(len(self.containers))), None)
        if index is not None:
            return Container(
                self.obj.spec.template.spec.containers.pop(index),
                None
            )

        return None

    @property
    def replicas(self) -> int:
        """
        Return the number of desired pods.
        """
        return self.obj.spec.replicas

    @replicas.setter
    def replicas(self, replicas: int) -> None:
        """
        Set the number of desired pods.
        """
        self.obj.spec.replicas = replicas

    @property
    def label_selector(self) -> str:
        """
        Return a string for matching the Deployment in Kubernetes API calls.
        """
        return selector_string(self.obj.metadata.labels)

    # TODO: I need to model these two and add label/annotation helpers
    @property
    def pod_template_spec(self) -> kubernetes_asyncio.client.models.V1PodTemplateSpec:
        """Return the pod template spec for instances of the Deployment."""
        return self.obj.spec.template

    @property
    def pod_spec(self) -> kubernetes_asyncio.client.models.V1PodSpec:
        """Return the pod spec for instances of the Deployment."""
        return self.pod_template_spec.spec

    @backoff.on_exception(backoff.expo, kubernetes_asyncio.client.exceptions.ApiException, max_tries=3)
    async def inject_sidecar(
        self,
        name: str,
        image: str,
        *,
        service: Optional[str] = None,
        port: Optional[int] = None,
        index: Optional[int] = None,
        service_port: int = 9980
        ) -> None:
        """
        Injects an Envoy sidecar into a target Deployment that proxies a service
        or literal TCP port, generating scrapeable metrics usable for optimization.

        The service or port argument must be provided to define how traffic is proxied
        between the Envoy sidecar and the container responsible for fulfilling the request.

        Args:
            deployment: Name of the target Deployment to inject the sidecar into.
            service: Name of the service to proxy. Envoy will accept ingress traffic
                on the service port and reverse proxy requests back to the original
                target container.

        """

        await self.refresh()

        if not (service or port):
            raise ValueError(f"a service or port must be given")

        if isinstance(port, str) and port.isdigit():
            port = int(port)

        # lookup the port on the target service
        if service:
            try:
                ser = await Service.read(service, self.namespace)
            except kubernetes_asyncio.client.exceptions.ApiException as error:
                if error.status == 404:
                    raise ValueError(f"Unknown Service '{service}'") from error
                else:
                    raise error
            if not port:
                if len(ser.obj.spec.ports) > 1:
                    raise ValueError(f"Target Service '{service}' exposes multiple ports -- target port must be given")
                port = ser.obj.spec.ports[0].target_port
            else:
                if isinstance(port, int):
                    if not next(filter(lambda p: p.target_port == port, ser.obj.spec.ports), None):
                        raise ValueError(f"Port {port} does not exist in the Service '{service}'")
                else:
                    _port = next(filter(lambda p: p.name == port, ser.obj.spec.ports), None)
                    if not _port:
                        raise ValueError(f"Port '{port}' does not exist in the Service '{service}'")
                    port = _port.target_port

        # check for a port conflict
        if self.containers:
            container_ports = list(itertools.chain(*map(operator.attrgetter("ports"), self.containers)))
            if service_port in list(map(operator.attrgetter("container_port"), container_ports)):
                raise ValueError(f"Deployment already has a container port {service_port}")

        # build the sidecar container
        container = kubernetes_asyncio.client.V1Container(
            name=name,
            image=image,
            image_pull_policy="IfNotPresent",
            resources=kubernetes_asyncio.client.V1ResourceRequirements(
                requests={
                    "cpu": "125m",
                    "memory": "128Mi"
                },
                limits={
                    "cpu": "250m",
                    "memory": "256Mi"
                }
            ),
            env=[
                kubernetes_asyncio.client.V1EnvVar(name="OPSANI_ENVOY_PROXY_SERVICE_PORT", value=str(service_port)),
                kubernetes_asyncio.client.V1EnvVar(name="OPSANI_ENVOY_PROXIED_CONTAINER_PORT", value=str(port)),
                kubernetes_asyncio.client.V1EnvVar(name="OPSANI_ENVOY_PROXY_METRICS_PORT", value="9901")
            ],
            ports=[
                kubernetes_asyncio.client.V1ContainerPort(name="opsani-proxy", container_port=service_port),
                kubernetes_asyncio.client.V1ContainerPort(name="opsani-metrics", container_port=9901),
            ]
        )

        # add the sidecar to the Deployment
        if index is None:
            self.obj.spec.template.spec.containers.append(container)
        else:
            self.obj.spec.template.spec.containers.insert(index, container)

        # patch the deployment
        await self.patch()

    async def eject_sidecar(self, name: str) -> bool:
        """Eject an Envoy sidecar from the Deployment.

        Returns True if the sidecar was ejected.
        """
        await self.refresh()
        container = self.remove_container(name)
        if container:
            await self.replace()
            return True

        return False

    @contextlib.asynccontextmanager
    async def rollout(self, *, timeout: Optional[servo.DurationDescriptor] = None) -> None:
        """Asynchronously wait for changes to a deployment to roll out to the cluster."""
        # NOTE: The timeout_seconds argument must be an int or the request will fail
        timeout_seconds = int(servo.Duration(timeout).total_seconds()) if timeout else None

        # Resource version lets us track any change. Observed generation only increments
        # when the deployment controller sees a significant change that requires rollout
        resource_version = self.resource_version
        observed_generation = self.status.observed_generation
        desired_replicas = self.replicas

        self.logger.info(f"applying adjustments to Deployment '{self.name}' and rolling out to cluster")

        # Yield to let the changes be made
        yield self

        # Return fast if nothing was changed
        if self.resource_version == resource_version:
            self.logger.info(
                f"adjustments applied to Deployment '{self.name}' made no changes, continuing"
            )
            return

        # Create a Kubernetes watch against the deployment under optimization to track changes
        self.logger.debug(
            f"watching deployment Using label_selector={self.label_selector}, resource_version={resource_version}"
        )

        async with kubernetes_asyncio.client.api_client.ApiClient() as api:
            v1 = kubernetes_asyncio.client.AppsV1Api(api)
            async with kubernetes_asyncio.watch.Watch().stream(
                v1.list_namespaced_deployment,
                self.namespace,
                label_selector=self.label_selector,
                timeout_seconds=timeout_seconds,
            ) as stream:
                async for event in stream:
                    # NOTE: Event types are ADDED, DELETED, MODIFIED, ERROR
                    # TODO: Create an enum...
                    event_type, deployment = event["type"], event["object"]
                    status:kubernetes_asyncio.client.V1DeploymentStatus = deployment.status

                    self.logger.debug(
                        f"deployment watch yielded event: {event_type} {deployment.kind} {deployment.metadata.name} in {deployment.metadata.namespace}: {status}"
                    )

                    if event_type == "ERROR":
                        stream.stop()
                        # FIXME: Not sure what types we expect here
                        raise servo.AdjustmentRejectedError(reason=str(deployment))

                    # Check that the conditions aren't reporting a failure
                    if status.conditions:
                        self._check_conditions(status.conditions)
                        await self._check_pod_conditions()

                    # Early events in the watch may be against previous generation
                    if status.observed_generation == observed_generation:
                        self.logger.debug(
                            "observed generation has not changed, continuing watch"
                        )
                        continue

                    # Check the replica counts. Once available, updated, and ready match
                    # our expected count and the unavailable count is zero we are rolled out
                    if status.unavailable_replicas:
                        self.logger.debug(
                            "found unavailable replicas, continuing watch",
                            status.unavailable_replicas,
                        )
                        continue

                    replica_counts = [
                        status.replicas,
                        status.available_replicas,
                        status.ready_replicas,
                        status.updated_replicas,
                    ]
                    if replica_counts.count(desired_replicas) == len(replica_counts):
                        # We are done: all the counts match. Stop the watch and return
                        self.logger.success(f"adjustments to Deployment '{self.name}' rolled out successfully", status)
                        stream.stop()
                        return

            # watch doesn't raise a timeoutError when when elapsed so do it as fall through
            raise servo.AdjustmentRejectedError(reason="timed out waiting for Deployment to apply adjustment")



    def _check_conditions(self, conditions: List[kubernetes_asyncio.client.V1DeploymentCondition]) -> None:
        for condition in conditions:
            if condition.type == "Available":
                if condition.status == "True":
                    # If we hit on this and have not raised yet we are good to go
                    break
                elif condition.status in ("False", "Unknown"):
                    # Condition has not yet been met, log status and continue monitoring
                    self.logger.debug(
                        f"Condition({condition.type}).status == '{condition.status}' ({condition.reason}): {condition.message}"
                    )
                else:
                    raise servo.AdjustmentFailedError(
                        f"encountered unexpected Condition status '{condition.status}'"
                    )

            elif condition.type == "ReplicaFailure":
                # TODO: Check what this error looks like
                raise servo.AdjustmentRejectedError(
                    "ReplicaFailure: message='{condition.status.message}', reason='{condition.status.reason}'",
                    condition.status.message,
                    reason=condition.status.reason
                )

            elif condition.type == "Progressing":
                if condition.status in ("True", "Unknown"):
                    # Still working
                    self.logger.debug("Deployment update is progressing", condition)
                    break
                elif condition.status == "False":
                    raise servo.AdjustmentRejectedError(
                        "ProgressionFailure: message='{condition.status.message}', reason='{condition.status.reason}'",
                        condition.status.message,
                        reason=condition.status.reason
                    )
                else:
                    raise servo.AdjustmentFailedError(
                        f"unknown deployment status condition: {condition.status}"
                    )

    async def _check_pod_conditions(self):
        pods = await self.get_latest_pods()
        unschedulable_pods = [
            pod for pod in pods
            if pod.obj.status.conditions and any(
                cond.reason == "Unschedulable" for cond in pod.obj.status.conditions
            )
        ]
        if unschedulable_pods:
            pod_fmts = []
            for pod in unschedulable_pods:
                cond_msgs = "; ".join(cond.message for cond in pod.obj.status.conditions if cond.reason == "Unschedulable")
                pod_fmts.append(f"{pod.obj.metadata.name} - {cond_msgs}")

            fmt_str = ", ".join(pod_fmts)
            raise servo.AdjustmentRejectedError(message=f"{len(unschedulable_pods)} pod(s) could not be scheduled: {fmt_str}", reason="scheduling-failed")

    async def get_restart_count(self) -> int:
        count = 0
        for pod in await self.get_pods():
            try:
                count += await pod.get_restart_count()
            except kubernetes_asyncio.client.exceptions.ApiException as error:
                if error.status == 404:
                    # Pod no longer exists, move on
                    pass
                else:
                    raise error

        return count

class Millicore(int):
    """
    The Millicore class represents one one-thousandth of a vCPU or hyperthread in Kubernetes.
    """

    @classmethod
    def __get_validators__(cls) -> pydantic.CallableGenerator:
        yield cls.parse

    @classmethod
    def parse(cls, v: pydantic.StrIntFloat) -> "Millicore":
        """
        Parses a string, integer, or float input value into Millicore units.

        Returns:
            The input value in Millicore units.

        Raises:
            ValueError: Raised if the input cannot be parsed.
        """
        if isinstance(v, str):
            if v[-1] == "m":
                return cls(int(v[:-1]))
            else:
                return cls(int(float(v) * 1000))
        elif isinstance(v, (int, float, decimal.Decimal)):
            return cls(int(float(v) * 1000))
        else:
            raise ValueError("could not parse millicore value")

    def __str__(self) -> str:
        if self % 1000 == 0:
            return str(int(self) // 1000)
        else:
            return f"{int(self)}m"

    def __float__(self) -> float:
        return self / 1000.0

    def __eq__(self, other) -> bool:
        if isinstance(other, str):
            return str(self) == other
        elif isinstance(other, float):
            return float(self) == other
        return super().__eq__(other)

    def human_readable(self) -> str:
        return str(self)


class CPU(servo.CPU):
    """
    The CPU class models a Kubernetes CPU resource in Millicore units.
    """

    min: Millicore
    max: Millicore
    step: Millicore
    value: Optional[Millicore]

    # Kubernetes resource requirements
    request: Optional[Millicore]
    limit: Optional[Millicore]
    get: pydantic.conlist(ResourceRequirement, min_items=1) = [ResourceRequirement.request, ResourceRequirement.limit]
    set: pydantic.conlist(ResourceRequirement, min_items=1) = [ResourceRequirement.request, ResourceRequirement.limit]

    def __opsani_repr__(self) -> dict:
        o_dict = super().__opsani_repr__()

        # normalize values into floats (see Millicore __float__)
        for field in ("min", "max", "step", "value"):
            value = getattr(self, field)
            o_dict["cpu"][field] = float(value) if value is not None else None
        return o_dict


# Gibibyte is the base unit of Kubernetes memory
MiB = 2 ** 20
GiB = 2 ** 30


class ShortByteSize(pydantic.ByteSize):
    """Kubernetes omits the 'B' suffix for some reason"""

    @classmethod
    def validate(cls, v: pydantic.StrIntFloat) -> "ShortByteSize":
        if isinstance(v, str):
            try:
                return super().validate(v)
            except:
                # Append the byte suffix and retry parsing
                return super().validate(v + "b")
        elif isinstance(v, float):
            v = v * GiB
        return super().validate(v)

    def human_readable(self) -> str:
        sup = super().human_readable()
        # Remove the 'B' suffix to align with Kubernetes units (`GiB` -> `Gi`)
        if sup[-1] == 'B' and sup[-2].isalpha():
            sup = sup[0:-1]
        return sup


class Memory(servo.Memory):
    """
    The Memory class models a Kubernetes Memory resource.
    """

    min: ShortByteSize
    max: ShortByteSize
    step: ShortByteSize
    value: Optional[ShortByteSize]

    # Kubernetes resource requirements
    request: Optional[ShortByteSize]
    limit: Optional[ShortByteSize]
    get: pydantic.conlist(ResourceRequirement, min_items=1) = [ResourceRequirement.request, ResourceRequirement.limit]
    set: pydantic.conlist(ResourceRequirement, min_items=1) = [ResourceRequirement.request, ResourceRequirement.limit]

    def __opsani_repr__(self) -> dict:
        o_dict = super().__opsani_repr__()

        # normalize values into floating point Gibibyte units
        for field in ("min", "max", "step", "value"):
            value = getattr(self, field)
            o_dict["mem"][field] = float(value) / GiB if value is not None else None
        return o_dict


def _normalize_adjustment(adjustment: servo.Adjustment) -> Tuple[str, Union[str, servo.Numeric]]:
    """Normalize an adjustment object into a Kubernetes native setting key/value pair."""
    setting = "memory" if adjustment.setting_name == "mem" else adjustment.setting_name
    value = adjustment.value

    if setting == "memory":
        # Add GiB suffix to Numerics and Numeric strings
        if (isinstance(value, (int, float)) or
            (isinstance(value, str) and value.replace('.', '', 1).isdigit())):
            value = f"{value}Gi"
    elif setting == "cpu":
        value = str(Millicore.parse(value))
    elif setting == "replicas":
        value = int(float(value))

    return setting, value

class BaseOptimization(abc.ABC, pydantic.BaseModel, servo.logging.Mixin):
    """
    BaseOptimization is the base class for concrete implementations of optimization strategies.
    """

    name: str
    timeout: servo.Duration

    @abc.abstractclassmethod
    async def create(
        cls, config: "BaseKubernetesConfiguration", *args, **kwargs
    ) -> "BaseOptimization":
        """"""
        ...

    @abc.abstractmethod
    async def adjust(
        self, adjustment: servo.Adjustment, control: servo.Control = servo.Control()
    ) -> servo.Description:
        """
        Adjust a setting on the underlying Deployment/Pod or Container.
        """
        ...

    @abc.abstractmethod
    async def apply(self) -> None:
        """
        Apply the adjusted settings to the Kubernetes cluster.
        """
        ...

    @abc.abstractmethod
    async def raise_for_status(self) -> None:
        """Raise an exception if in an unhealthy state."""
        ...

    @property
    @abc.abstractmethod
    def on_failure(self) -> FailureMode:
        """
        Return the configured failure behavior.
        """
        ...

    async def handle_error(self, error: Exception) -> bool:
        """
        Handle an operational failure in accordance with the failure mode configured by the operator.

        Well executed error handling requires context and strategic thinking. The servo base library
        provides a rich set of primitives and patterns for approaching error handling but ultimately
        the experience is reliant on the connector developer who has knowledge of the essential context
        and understands the user needs and expectations.

        The error handling implementation provided in this method handles the general cases out of the
        box and relies on abstract methods (see below) to implement more advanced behaviors such as
        rollback and tear-down.

        Returns:
            A boolean value that indicates if the error was handled.

        Raises:
            NotImplementedError: Raised if there is no handler for a given failure mode. Subclasses
                must filter failure modes before calling the superclass implementation.
        """
        # Ensure that we chain any underlying exceptions that may occur
        try:
            self.logger.error(f"handling error with with failure mode {self.on_failure}: {error.__class__.__name__} - {str(error)}")
            self.logger.opt(exception=error).debug(f"kubernetes error details")

            if self.on_failure == FailureMode.exception:
                raise error

            elif self.on_failure == FailureMode.ignore:
                self.logger.opt(exception=error).warning(f"ignoring exception")
                return True

            elif self.on_failure == FailureMode.rollback:
                await self.rollback(error)

            elif self.on_failure == FailureMode.destroy:
                await self.destroy(error)

            else:
                # Trap any new modes that need to be handled
                raise NotImplementedError(
                    f"missing error handler for failure mode '{self.on_failure}'"
                )

            raise error # Always communicate errors to backend unless ignored

        except Exception as handler_error:
            raise handler_error from error  # reraising an error from itself is safe


    @abc.abstractmethod
    async def rollback(self, error: Optional[Exception] = None) -> None:
        """
        Asynchronously roll back the Optimization to a previous known
        good state.

        Args:
            error: An optional exception that contextualizes the cause of the rollback.
        """
        ...

    @abc.abstractmethod
    async def destroy(self, error: Optional[Exception] = None) -> None:
        """
        Asynchronously destroy the Optimization.

        Args:
            error: An optional exception that contextualizes the cause of the destruction.
        """
        ...

    @abc.abstractmethod
    def to_components(self) -> List[servo.Component]:
        """
        Return a list of Component representations of the Optimization.

        Components are the canonical representation of optimizations in the Opsani API.
        """
        ...

    @abc.abstractmethod
    async def is_ready(self) -> bool:
        """
        Verify Optimization target Resource/Controller is ready.
        """
        ...

    def __hash__(self):
        return hash(
            (
                self.name,
                id(self),
            )
        )

    class Config:
        arbitrary_types_allowed = True


class DeploymentOptimization(BaseOptimization):
    """
    The DeploymentOptimization class implements an optimization strategy based on directly reconfiguring a Kubernetes
    Deployment and its associated containers.
    """

    deployment_config: "DeploymentConfiguration"
    deployment: Deployment
    container_config: "ContainerConfiguration"
    container: Container

    @classmethod
    async def create(
        cls, config: "DeploymentConfiguration", **kwargs
    ) -> "DeploymentOptimization":
        deployment = await Deployment.read(config.name, config.namespace)

        replicas = config.replicas.copy()
        replicas.value = deployment.replicas

        # FIXME: Currently only supporting one container
        for container_config in config.containers:
            container = deployment.find_container(container_config.name)
            if not container:
                names = servo.utilities.strings.join_to_series(
                    list(map(lambda c: c.name, deployment.containers))
                )
                raise ValueError(
                    f'no container named "{container_config.name}" exists in the Pod (found {names})'
                )

            name = container_config.alias or (
                f"{deployment.name}/{container.name}" if container else deployment.name
            )
            return cls(
                name=name,
                deployment_config=config,
                deployment=deployment,
                container_config=container_config,
                container=container,
                **kwargs,
            )

    @property
    def cpu(self) -> CPU:
        """
        Return the current CPU setting for the optimization.
        """
        cpu = self.container_config.cpu.copy()

        # Determine the value in priority order from the config
        resource_requirements = self.container.get_resource_requirements('cpu')
        value = resource_requirements.get(
            next(filter(lambda r: resource_requirements[r] is not None, self.container_config.cpu.get), None)
        )
        cpu.value = value
        cpu.request = resource_requirements.get(ResourceRequirement.request)
        cpu.limit = resource_requirements.get(ResourceRequirement.limit)
        return cpu

    @property
    def memory(self) -> Memory:
        """
        Return the current Memory setting for the optimization.
        """
        memory = self.container_config.memory.copy()

        # Determine the value in priority order from the config
        resource_requirements = self.container.get_resource_requirements('memory')
        value = resource_requirements.get(
            next(filter(lambda r: resource_requirements[r] is not None, self.container_config.memory.get), None)
        )
        memory.value = value
        memory.request = resource_requirements.get(ResourceRequirement.request)
        memory.limit = resource_requirements.get(ResourceRequirement.limit)
        return memory

    @property
    def replicas(self) -> servo.Replicas:
        """
        Return the current Replicas setting for the optimization.
        """
        replicas = self.deployment_config.replicas.copy()
        replicas.value = self.deployment.replicas
        return replicas

    @property
    def on_failure(self) -> FailureMode:
        """
        Return the configured failure behavior. If not set explicitly, this will be cascaded
        from the base kubernetes configuration (or its default)
        """
        return self.deployment_config.on_failure

    async def rollback(self, error: Optional[Exception] = None) -> None:
        """
        Initiates an asynchronous rollback to a previous version of the Deployment.

        Args:
            error: An optional error that triggered the rollback.
        """
        self.logger.info(f"adjustment failed: rolling back deployment... ({error})")
        await asyncio.wait_for(
            self.deployment.rollback(),
            timeout=self.timeout.total_seconds(),
        )

    async def destroy(self, error: Optional[Exception] = None) -> None:
        """
        Initiates the asynchronous deletion of the Deployment under optimization.

        Args:
            error: An optional error that triggered the destruction.
        """
        self.logger.info(f"adjustment failed: destroying deployment...")
        await asyncio.wait_for(
            self.deployment.delete(),
            timeout=self.timeout.total_seconds(),
        )

    def to_components(self) -> List[servo.Component]:
        return [
            servo.Component(name=self.name, settings=[self.cpu, self.memory, self.replicas])
        ]

    def adjust(self, adjustment: servo.Adjustment, control: servo.Control = servo.Control()) -> None:
        """
        Adjust the settings on the Deployment or a component Container.

        Adjustments do not take effect on the cluster until the `apply` method is invoked
        to enable aggregation of related adjustments and asynchronous application.
        """
        setting_name, value = _normalize_adjustment(adjustment)
        self.logger.info(f"adjusting {setting_name} to {value}")

        if setting_name in ("cpu", "memory"):
            # NOTE: Assign to the config to trigger validations
            setting = getattr(self.container_config, setting_name)
            setting.value = value

            # Set only the requirements defined in the config
            requirements: Dict[ResourceRequirement, Optional[str]] = {}
            for requirement in setting.set:
                requirements[requirement] = value

            self.container.set_resource_requirements(setting_name, requirements)

        elif setting_name == "replicas":
            # NOTE: Assign to the config to trigger validations
            self.deployment_config.replicas.value = value
            self.deployment.replicas = value

        else:
            raise RuntimeError(
                f"failed adjustment of unsupported Kubernetes setting '{adjustment.setting_name}'"
            )

    async def apply(self) -> None:
        """
        Apply changes asynchronously and wait for them to roll out to the cluster.

        Kubernetes deployments orchestrate a number of underlying resources. Awaiting the
        outcome of a deployment change requires observation of the `resource_version` which
        indicates if a given patch actually changed the resource, the `observed_generation`
        which is a value managed by the deployments controller and indicates the effective
        version of the deployment exclusive of insignificant changes that do not affect runtime
        (such as label updates), and the `conditions` of the deployment status which reflect
        state at a particular point in time. How these elements change during a rollout is
        dependent on the deployment strategy in effect and its requirements (max unavailable,
        surge, etc).

        The logic implemented by this method is as follows:
            - Capture the `resource_version` and `observed_generation`.
            - Patch the underlying Deployment object via the Kubernetes API.
            - Check that `resource_version` has been incremented or return early if nothing has changed.
            - Create a Kubernetes Watch on the Deployment targeted by label selector and resource version.
            - Observe events streamed via the watch.
            - Look for the Deployment to report a Status Condition of `"Progressing"`.
            - Wait for the `observed_generation` to increment indicating that the Deployment is applying our changes.
            - Track the value of the `available_replicas`, `ready_replicas`, `unavailable_replicas`,
                and `updated_replicas` attributes of the Deployment Status until `available_replicas`,
                `ready_replicas`, and `updated_replicas` are all equal to the value of the `replicas` attribute of
                the Deployment and `unavailable_replicas` is `None`. Return success.
            - Raise an error upon expiration of an adjustment timeout or encountering a Deployment Status Condition
                where `type=Progressing` and `status=False`.

        This method abstracts the details of adjusting a Deployment and returns once the desired
        changes have been fully rolled out to the cluster or an error has been encountered.

        See https://kubernetes.io/docs/concepts/workloads/controllers/deployment/

        # The resource_version attribute lets us efficiently watch for changes
        # reference: https://kubernetes.io/docs/reference/using-api/api-concepts/#efficient-detection-of-changes
        """
        try:
            async with self.deployment.rollout(timeout=self.timeout) as deployment:
                # Patch the Deployment via the Kubernetes API
                await deployment.patch()

        except asyncio.TimeoutError as error:
            raise servo.AdjustmentRejectedError(
                reason="timed out waiting for Deployment to apply adjustment"
            ) from error

        if await self.deployment.get_restart_count() > 0:
            # TODO: Return a string summary about the restarts (which pods bounced)
            raise servo.AdjustmentRejectedError(reason="unstable")

    async def is_ready(self) -> bool:
        is_ready, restart_count = await asyncio.gather(
            self.deployment.is_ready(),
            self.deployment.get_restart_count()
        )
        return is_ready and restart_count == 0

    async def raise_for_status(self) -> None:
        """Raise an exception if in an unhealthy state."""
        await self.deployment.raise_for_status()


# TODO: Break down into CanaryDeploymentOptimization and CanaryContainerOptimization
class CanaryOptimization(BaseOptimization):
    """CanaryOptimization objects manage the optimization of Containers within a Deployment using
    a tuning Pod that is adjusted independently and compared against the performance and cost profile
    of its siblings.
    """

    # The deployment and container stanzas from the configuration
    deployment_config: "DeploymentConfiguration"
    container_config: "ContainerConfiguration"

    # State for mainline resources. Read from the cluster
    deployment: Deployment
    main_container: Container

    # State for tuning resources
    tuning_pod: Optional[Pod]
    tuning_container: Optional[Container]

    _tuning_pod_template_spec: Optional[kubernetes_asyncio.client.models.V1PodTemplateSpec] = pydantic.PrivateAttr()

    @classmethod
    async def create(
        cls, deployment_config: "DeploymentConfiguration", **kwargs
    ) -> "CanaryOptimization":
        deployment = await Deployment.read(deployment_config.name, cast(str, deployment_config.namespace))
        if not deployment:
            raise ValueError(
                f'cannot create CanaryOptimization: target Deployment "{deployment_config.name}" does not exist in Namespace "{deployment_config.namespace}"'
            )

        # NOTE: Currently only supporting one container
        assert len(deployment_config.containers) == 1, "CanaryOptimization currently only supports a single container"
        container_config = deployment_config.containers[0]
        main_container = deployment.find_container(container_config.name)
        name = (
            deployment_config.strategy.alias
            if isinstance(deployment_config.strategy, CanaryOptimizationStrategyConfiguration)
            and deployment_config.strategy.alias
            else f"{deployment.name}/{main_container.name}-tuning"
        )

        optimization = cls(
            name=name,
            deployment_config=deployment_config,
            container_config=container_config,
            deployment=deployment,
            main_container=main_container,
            **kwargs,
        )
        await optimization._load_tuning_state()

        return optimization

    async def _load_tuning_state(self) -> None:
        # Find an existing tuning Pod/Container if available
        try:
            tuning_pod = await Pod.read(self.tuning_pod_name, cast(str, self.deployment_config.namespace))
            tuning_container = tuning_pod.get_container(self.container_config.name)

        except kubernetes_asyncio.client.exceptions.ApiException as e:
            if e.status != 404 or e.reason != "Not Found":
                servo.logger.trace(f"Failed reading tuning pod: {e}")
                raise
            else:
                tuning_pod = None
                tuning_container = None

        # TODO: Factor into a new class?
        self.tuning_pod = tuning_pod
        self.tuning_container = tuning_container
        await self._configure_tuning_pod_template_spec()

    @property
    def pod_template_spec_container(self) -> Container:
        container_obj = next(filter(lambda c: c.name == self.container_config.name, self._tuning_pod_template_spec.spec.containers))
        return Container(container_obj, None)

    def adjust(self, adjustment: servo.Adjustment, control: servo.Control = servo.Control()) -> None:
        assert self.tuning_pod, "Tuning Pod not loaded"
        assert self.tuning_container, "Tuning Container not loaded"

        setting_name, value = _normalize_adjustment(adjustment)
        self.logger.info(f"adjusting {setting_name} to {value}")
        # return

        if setting_name in ("cpu", "memory"):
            # NOTE: Assign to the config model to trigger validations
            setting = getattr(self.container_config, setting_name).copy()
            servo.logger.debug(f"Adjusting {setting_name}={value}")
            setting.value = value

            # Set only the requirements defined in the config
            requirements: Dict[ResourceRequirement, Optional[str]] = {}
            for requirement in setting.set:
                requirements[requirement] = value
                servo.logger.debug(f"Assigning {setting_name}.{requirement}={value}")

            servo.logger.debug(f"Setting resource requirements for {setting_name} to {requirements} on PodTemplateSpec")
            self.pod_template_spec_container.set_resource_requirements(setting_name, requirements)

        elif setting_name == "replicas":
            if value != 1:
                servo.logger.warning(
                    f'ignored attempt to set replicas to "{value}"'
                )

        else:
            raise servo.AdjustmentFailedError(
                f"failed adjustment of unsupported Kubernetes setting '{setting_name}'"
            )

    async def apply(self) -> None:
        """Apply the adjustments to the target."""
        assert self.tuning_pod, "Tuning Pod not loaded"
        assert self.tuning_container, "Tuning Container not loaded"

        servo.logger.info("Applying adjustmenting to Tuning Pod")
        task = asyncio.create_task(self.create_or_recreate_tuning_pod())
        try:
            await task
        except asyncio.CancelledError:
            task.cancel()
            with contextlib.suppress(asyncio.CancelledError):
                await task

            raise

        # TODO: logging the wrong values -- should becoming from the podtemplatespec?
        servo.logger.success(f"Built new tuning pod with container resources: {self.tuning_container.resources}")

    @property
    def namespace(self) -> str:
        return self.deployment_config.namespace

    @property
    def tuning_pod_name(self) -> str:
        """
        Return the name of tuning Pod for this optimization.
        """
        return f"{self.deployment_config.name}-tuning"

    async def delete_tuning_pod(self, *, raise_if_not_found: bool = True) -> Optional[Pod]:
        """
        Delete the tuning Pod.
        """
        try:
            # TODO: Provide context manager or standard read option that handle not found? Lots of duplication on not found/conflict handling...
            tuning_pod = await Pod.read(self.tuning_pod_name, self.namespace)
            self.logger.info(
                f"Deleting tuning Pod '{tuning_pod.name}' from namespace '{tuning_pod.namespace}'..."
            )
            await tuning_pod.delete()
            await tuning_pod.wait_until_deleted()
            self.logger.info(
                f"Deleted tuning Pod '{tuning_pod.name}' from namespace '{tuning_pod.namespace}'."
            )

            self.tuning_pod = None
            self.tuning_container = None
            return tuning_pod

        except kubernetes_asyncio.client.exceptions.ApiException as e:
            if e.status != 404 or e.reason != "Not Found" and raise_if_not_found:
                raise

            self.tuning_pod = None
            self.tuning_container = None

        return None

    @property
    def deployment_name(self) -> str:
        return self.deployment_config.name

    @property
    def container_name(self) -> str:
        return self.container_config.name

    # TODO: Factor into another class?
    async def _configure_tuning_pod_template_spec(self) -> None:
        # Configure a PodSpecTemplate for the tuning Pod state
        pod_template_spec: kubernetes_asyncio.client.models.V1PodTemplateSpec = copy.deepcopy(self.deployment.pod_template_spec)
        pod_template_spec.metadata.name = self.tuning_pod_name

        if pod_template_spec.metadata.annotations is None:
            pod_template_spec.metadata.annotations = {}
        pod_template_spec.metadata.annotations["opsani.com/opsani_tuning_for"] = self.name
        if pod_template_spec.metadata.labels is None:
            pod_template_spec.metadata.labels = {}
        pod_template_spec.metadata.labels["opsani_role"] = "tuning"

        # Build a container from the raw podspec
        container_obj = next(filter(lambda c: c.name == self.container_config.name, pod_template_spec.spec.containers))
        container = Container(container_obj, None)
        servo.logger.debug(f"Initialized new tuning container from Pod spec template: {container.name}")

        if self.tuning_container:
            servo.logger.info(f"Copying resource requirements from existing tuning pod container '{self.tuning_pod.name}/{self.tuning_container.name}'")
            resource_requirements = self.tuning_container.resources
            container.resources = resource_requirements
        else:
            servo.logger.info(f"No existing tuning pod container found, initializing resource requirement defaults")
            set_container_resource_defaults_from_config(container, self.container_config)

        # If the servo is running inside Kubernetes, register self as the controller for the Pod and ReplicaSet
        servo_pod_name = os.environ.get("POD_NAME")
        servo_pod_namespace = os.environ.get("POD_NAMESPACE")
        if servo_pod_name is not None and servo_pod_namespace is not None:
            self.logger.debug(
                f"running within Kubernetes, registering as Pod controller... (pod={servo_pod_name}, namespace={servo_pod_namespace})"
            )
            servo_pod = await Pod.read(servo_pod_name, servo_pod_namespace)
            pod_controller = next(
                iter(
                    ow
                    for ow in servo_pod.obj.metadata.owner_references
                    if ow.controller
                )
            )

            # TODO: Create a ReplicaSet class...
            async with kubernetes_asyncio.client.api_client.ApiClient() as api:
                api_client = kubernetes_asyncio.client.AppsV1Api(api)

                servo_rs: kubernetes_asyncio.client.V1ReplicaSet = (
                    await api_client.read_namespaced_replica_set(
                        name=pod_controller.name, namespace=servo_pod_namespace
                    )
                )  # still ephemeral
                rs_controller = next(
                    iter(
                        ow for ow in servo_rs.metadata.owner_references if ow.controller
                    )
                )
                servo_dep: kubernetes_asyncio.client.V1Deployment = (
                    await api_client.read_namespaced_deployment(
                        name=rs_controller.name, namespace=servo_pod_namespace
                    )
                )

            pod_template_spec.metadata.owner_references = [
               kubernetes_asyncio.client.V1OwnerReference(
                    api_version=servo_dep.api_version,
                    block_owner_deletion=True,
                    controller=True,  # Ensures the pod will not be adopted by another controller
                    kind="Deployment",
                    name=servo_dep.metadata.name,
                    uid=servo_dep.metadata.uid,
                )
            ]

        self._tuning_pod_template_spec = pod_template_spec

    async def create_or_recreate_tuning_pod(self) -> Pod:
        """
        Creates a new Tuning Pod or deletes and recreates one from the current optimization state.
        """
        servo.logger.info("Deleting existing tuning pod (if any)")
        await self.delete_tuning_pod(raise_if_not_found=False)
        return await self.create_tuning_pod()

    async def create_tuning_pod(self) -> Pod:
        """
        Creates a new Tuning Pod from the current optimization state.
        """
        assert self._tuning_pod_template_spec, "Must have tuning pod template spec"
        assert self.tuning_pod is None, "Tuning Pod already exists"
        assert self.tuning_container is None, "Tuning Pod Container already exists"
        self.logger.debug(
            f"creating tuning pod '{self.tuning_pod_name}' based on deployment '{self.deployment_name}' in namespace '{self.namespace}'"
        )

        # Setup the tuning Pod -- our settings are updated on the underlying PodSpec template
        self.logger.trace(f"building new tuning pod")
        pod_obj = kubernetes_asyncio.client.V1Pod(
            metadata=self._tuning_pod_template_spec.metadata, spec=self._tuning_pod_template_spec.spec
        )

        tuning_pod = Pod(obj=pod_obj)

        # Create the Pod and wait for it to get ready
        self.logger.info(
            f"Creating tuning Pod '{self.tuning_pod_name}' in namespace '{self.namespace}'"
        )
        await tuning_pod.create(self.namespace)
        servo.logger.success(f"Created Tuning Pod '{self.tuning_pod_name}' in namespace '{self.namespace}'")

        # TODO: This double progress can go away soon
        servo.logger.info(f"Waiting up to {self.timeout} for Tuning Pod to become ready...")
        progress = servo.EventProgress(self.timeout)
        progress_logger = lambda p: self.logger.info(
            p.annotate(f"Waiting for '{self.tuning_pod_name}' to become ready...", False),
            progress=p.progress,
        )
        progress.start()

        task = asyncio.create_task(tuning_pod.wait_until_ready())
        task.add_done_callback(lambda _: progress.complete())
        gather_task = asyncio.gather(
            task,
            progress.watch(progress_logger),
        )

        try:
            await asyncio.wait_for(
                gather_task,
                timeout=self.timeout.total_seconds()
            )

        except asyncio.TimeoutError:
            servo.logger.error(f"Timed out waiting for Tuning Pod to become ready...")
            servo.logger.debug(f"Cancelling Task: {task}, progress: {progress}")
            for t in {task, gather_task}:
                t.cancel()
                with contextlib.suppress(asyncio.CancelledError):
                    await t
                    servo.logger.debug(f"Cancelled Task: {t}, progress: {progress}")

            await tuning_pod.raise_for_status()

        # Load the in memory model for various convenience accessors
        await tuning_pod.refresh()
        await tuning_pod.get_containers()

        # Hydrate local state
        self.tuning_pod = tuning_pod
        self.tuning_container = tuning_pod.get_container(self.container_config.name)

        servo.logger.info(f"Tuning Pod successfully created")
        return tuning_pod

    @property
    def tuning_cpu(self) -> Optional[CPU]:
        """
        Return the current CPU setting for the target container of the tuning Pod (if any).
        """
        if not self.tuning_pod:
            return None

        cpu = self.container_config.cpu.copy()

        # Determine the value in priority order from the config
        resource_requirements = self.tuning_container.get_resource_requirements('cpu')
        value = resource_requirements.get(
            next(filter(lambda r: resource_requirements[r] is not None, self.container_config.cpu.get), None)
        )

        cpu.value = value
        cpu.request = resource_requirements.get(ResourceRequirement.request)
        cpu.limit = resource_requirements.get(ResourceRequirement.limit)
        return cpu

    @property
    def tuning_memory(self) -> Optional[Memory]:
        """
        Return the current Memory setting for the target container of the tuning Pod (if any).
        """
        if not self.tuning_pod:
            return None

        memory = self.container_config.memory.copy()

        # Determine the value in priority order from the config
        resource_requirements = self.tuning_container.get_resource_requirements('memory')
        value = resource_requirements.get(
            next(filter(lambda r: resource_requirements[r] is not None, self.container_config.memory.get), None)
        )
        memory.value = value
        memory.request = resource_requirements.get(ResourceRequirement.request)
        memory.limit = resource_requirements.get(ResourceRequirement.limit)
        return memory

    @property
    def tuning_replicas(self) -> servo.Replicas:
        """
        Return the current Replicas setting for the optimization.
        """
        value = 1 if self.tuning_pod else 0
        return servo.Replicas(
            min=0,
            max=1,
            value=value,
            pinned=True,
        )

    @property
    def on_failure(self) -> FailureMode:
        """
        Return the configured failure behavior. If not set explicitly, this will be cascaded
        from the base kubernetes configuration (or its default)
        """
        return self.deployment_config.on_failure

    @property
    def main_cpu(self) -> CPU:
        """
        Return the current CPU setting for the main containers.
        """
        # Determine the value in priority order from the config
        resource_requirements = self.main_container.get_resource_requirements('cpu')
        value = resource_requirements.get(
            next(filter(lambda r: resource_requirements[r] is not None, self.container_config.cpu.get), None)
        )
        millicores = Millicore.parse(value)

        # NOTE: use copy + update to accept values from mainline outside of our range
        cpu = self.container_config.cpu.copy(update={"pinned": True, "value": millicores})
        cpu.request = resource_requirements.get(ResourceRequirement.request)
        cpu.limit = resource_requirements.get(ResourceRequirement.limit)
        return cpu

    @property
    def main_memory(self) -> Memory:
        """
        Return the current Memory setting for the main containers.
        """
        # Determine the value in priority order from the config
        resource_requirements = self.main_container.get_resource_requirements('memory')
        value = resource_requirements.get(
            next(filter(lambda r: resource_requirements[r] is not None, self.container_config.memory.get), None)
        )
        short_byte_size = ShortByteSize.validate(value)

        # NOTE: use copy + update to accept values from mainline outside of our range
        memory = self.container_config.memory.copy(update={"pinned": True, "value": short_byte_size})
        memory.request = resource_requirements.get(ResourceRequirement.request)
        memory.limit = resource_requirements.get(ResourceRequirement.limit)
        return memory

    @property
    def main_replicas(self) -> servo.Replicas:
        """
        Return the current Replicas setting for the main Pods Deployment.

        NOTE: This is a synthetic setting because the replica count of the main Deployment is not
        under out control. The min, max, and value are aligned on each synthetic read.
        """
        return servo.Replicas(
            min=0,
            max=99999,
            value=self.deployment.replicas,
            pinned=True,
        )

    @property
    def main_name(self) -> str:
        """Return the name for identifying the main instance settings & metrics.

        The name respects the alias defined in the config or else synthesizes a name from the Deployment
        and Container names.
        """
        return (
            self.container_config.alias
            or f"{self.deployment_config.name}/{self.container_config.name}"
        )

    def to_components(self) -> List[servo.Component]:
        """
        Return a Component representation of the canary and its reference target.

        Note that all settings on the target are implicitly pinned because only the canary
        is to be modified during optimization.
        """
        return [
            servo.Component(
                name=self.main_name,
                settings=[
                    self.main_cpu,
                    self.main_memory,
                    self.main_replicas,
                ],
            ),
            servo.Component(
                name=self.name,
                settings=[
                    self.tuning_cpu,
                    self.tuning_memory,
                    self.tuning_replicas,
                ],
            ),
        ]

    async def rollback(self, error: Optional[Exception] = None) -> None:
        """
        Not supported. Raises a TypeError when called.

        Rollbacks are not supported by the canary optimization strategy
        because they are dependent on Kubernetes Deployments.
        """
        raise TypeError(
            (
                "rollback is not supported under the canary optimization strategy because rollbacks are applied to "
                "Kubernetes Deployment objects and canary optimization is performed against a standalone Pod."
            )
        )

    async def destroy(self, error: Optional[Exception] = None) -> None:
        if await self.delete_tuning_pod(raise_if_not_found=False) is None:
            self.logger.debug(f'no tuning pod exists, ignoring destroy')
            return

        self.logger.success(f'destroyed tuning Pod "{self.tuning_pod_name}"')

    async def handle_error(self, error: Exception) -> bool:
        if self.on_failure == FailureMode.rollback or self.on_failure == FailureMode.destroy:
            # Ensure that we chain any underlying exceptions that may occur
            try:
                if self.on_failure == FailureMode.rollback:
                    self.logger.warning(
                        f"cannot rollback a tuning Pod: falling back to destroy: {error}"
                    )

                await asyncio.wait_for(self.destroy(), timeout=self.timeout.total_seconds())

                # create a new canary against baseline
                self.logger.info(
                    "creating new tuning pod against baseline following failed adjust"
                )
                await self._configure_tuning_pod_template_spec()  # reset to baseline from the Deployment
                self.tuning_pod = await self.create_or_recreate_tuning_pod()

                raise error # Always communicate errors to backend unless ignored

            except Exception as handler_error:
                raise handler_error from error

        else:
            return await super().handle_error(error)


    async def is_ready(self) -> bool:
        is_ready, restart_count = await asyncio.gather(
            self.tuning_pod.is_ready(),
            self.tuning_pod.get_restart_count()
        )
        return is_ready and restart_count == 0

    async def raise_for_status(self) -> None:
        """Raise an exception if in an unhealthy state."""
        await self.tuning_pod.raise_for_status()


    class Config:
        arbitrary_types_allowed = True
        extra = pydantic.Extra.forbid


class KubernetesOptimizations(pydantic.BaseModel, servo.logging.Mixin):
    """
    Models the state of resources under optimization in a Kubernetes cluster.
    """

    config: "KubernetesConfiguration"
    namespace: Namespace
    optimizations: List[BaseOptimization]
    runtime_id: str
    spec_id: str
    version_id: str

    @classmethod
    async def create(
        cls, config: "KubernetesConfiguration"
    ) -> "KubernetesOptimizations":
        """
        Read the state of all components under optimization from the cluster and return an object representation.
        """
        namespace = await Namespace.read(config.namespace)
        optimizations: List[BaseOptimization] = []
        images = {}
        runtime_ids = {}
        pod_tmpl_specs = {}

        for deployment_config in config.deployments:
            if deployment_config.strategy == OptimizationStrategy.default:
                optimization = await DeploymentOptimization.create(
                    deployment_config, timeout=config.timeout
                )
                deployment = optimization.deployment
                container = optimization.container
            elif deployment_config.strategy == OptimizationStrategy.canary:
                optimization = await CanaryOptimization.create(
                    deployment_config, timeout=config.timeout
                )
                deployment = optimization.deployment
                container = optimization.main_container

                # Ensure the canary is available
                # TODO: We don't want to do this implicitly but this is a first step
                if not optimization.tuning_pod:
                    servo.logger.info("Creating new tuning pod...")
                    await optimization.create_tuning_pod()
            else:
                raise ValueError(
                    f"unknown optimization strategy: {deployment_config.strategy}"
                )

            optimizations.append(optimization)

            # compile artifacts for checksum calculation
            pods = await deployment.get_pods()
            runtime_ids[optimization.name] = [pod.uid for pod in pods]
            pod_tmpl_specs[deployment.name] = deployment.obj.spec.template.spec
            images[container.name] = container.image

        # Compute checksums for change detection
        spec_id = servo.utilities.hashing.get_hash([pod_tmpl_specs[k] for k in sorted(pod_tmpl_specs.keys())])
        runtime_id = servo.utilities.hashing.get_hash(runtime_ids)
        version_id = servo.utilities.hashing.get_hash([images[k] for k in sorted(images.keys())])

        return KubernetesOptimizations(
            config=config,
            namespace=namespace,
            optimizations=optimizations,
            spec_id=spec_id,
            runtime_id=runtime_id,
            version_id=version_id,
        )

    def to_components(self) -> List[servo.Component]:
        """
        Return a list of Component objects modeling the state of local optimization activities.

        Components are the canonical representation of systems under optimization. They
        are used for data exchange with the Opsani API
        """
        components = list(map(lambda opt: opt.to_components(), self.optimizations))
        return list(itertools.chain(*components))

    def to_description(self) -> servo.Description:
        """
        Return a representation of the current state as a Description object.

        Description objects are used to report state to the Opsani API in order
        to synchronize with the Optimizer service.

        Returns:
            A Description of the current state.
        """
        return servo.Description(components=self.to_components())

    def find_optimization(self, name: str) -> Optional[BaseOptimization]:
        """
        Find and return an optimization by name.
        """
        return next(filter(lambda a: a.name == name, self.optimizations), None)

    async def apply(self, adjustments: List[servo.Adjustment]) -> None:
        """
        Apply a sequence of adjustments and wait for them to take effect on the cluster.
        """
        # Exit early if there is nothing to do
        if not adjustments:
            self.logger.debug("early exiting from adjust: no adjustments")
            return

        summary = f"[{', '.join(list(map(str, adjustments)))}]"
        self.logger.info(
            f"Applying {len(adjustments)} Kubernetes adjustments: {summary}"
        )

        # Adjust settings on the local data model
        for adjustment in adjustments:
            if adjustable := self.find_optimization(adjustment.component_name):
                self.logger.info(f"adjusting {adjustment.component_name}: {adjustment}")
                adjustable.adjust(adjustment)

            else:
                self.logger.debug(f'ignoring unrecognized adjustment "{adjustment}"')

        # Apply the changes to Kubernetes and wait for the results
        timeout = self.config.timeout
        if self.optimizations:
            self.logger.debug(
                f"waiting for adjustments to take effect on {len(self.optimizations)} optimizations"
            )
            try:
                results = await asyncio.wait_for(
                    asyncio.gather(
                        *list(map(lambda a: a.apply(), self.optimizations)),
                        return_exceptions=True,
                    ),
                    timeout=timeout.total_seconds() + 60, # allow sub-optimization timeouts to expire first
                )

                for result in results:
                    if isinstance(result, Exception):
                        for optimization in self.optimizations:
                            if await optimization.handle_error(result):
                                # Stop error propagation once it has been handled
                                break

            except asyncio.exceptions.TimeoutError as error:
                self.logger.error(
                    f"timed out after {timeout} + 60s waiting for adjustments to apply"
                )
                for optimization in self.optimizations:
                    if await optimization.handle_error(error):
                        # Stop error propagation once it has been handled
                        break
        else:
            self.logger.warning(f"failed to apply adjustments: no adjustables")

        # TODO: Run sanity checks to look for out of band changes

    async def raise_for_status(self) -> None:
        handle_error_tasks = []
        def _raise_for_task(task: asyncio.Task, optimization: BaseOptimization) -> None:
            if task.done() and not task.cancelled():
                if exception := task.exception():
<<<<<<< HEAD
                    await optimization.handle_error(exception)
=======
                    handle_error_tasks.append(asyncio.create_task(optimization.handle_error(
                        exception, self.config.on_failure
                    )))
>>>>>>> 6f825a7f

        tasks = []
        for optimization in self.optimizations:
            task = asyncio.create_task(optimization.raise_for_status())
            task.add_done_callback(functools.partial(_raise_for_task, optimization=optimization))
            tasks.append(task)

        for future in asyncio.as_completed(tasks, timeout=self.config.timeout.total_seconds()):
            try:
                await future
            except Exception as error:
                servo.logger.exception(f"Optimization failed with error: {error}")

        # TODO: first handler to raise will likely interrupt other tasks.
        #   Gather with return_exceptions=True and aggregate resulting exceptions before raising
        await asyncio.gather(*handle_error_tasks)

    async def is_ready(self):
        if self.optimizations:
            self.logger.debug(
                f"Checking for readiness of {len(self.optimizations)} optimizations"
            )
            try:
                results = await asyncio.wait_for(
                    asyncio.gather(
                        *list(map(lambda a: a.is_ready(), self.optimizations)),
                    ),
                    timeout=self.config.timeout.total_seconds()
                )

                return all(results)

            except asyncio.TimeoutError:
                return False

        else:
            return True


    class Config:
        arbitrary_types_allowed = True


DNSSubdomainName = pydantic.constr(
    strip_whitespace=True,
    min_length=1,
    max_length=253,
    regex="^[0-9a-zA-Z]([0-9a-zA-Z\\.-])*[0-9A-Za-z]$",
)
DNSSubdomainName.__doc__ = (
    """DNSSubdomainName models a Kubernetes DNS Subdomain Name used as the name for most resource types.

    Valid DNS Subdomain Names conform to [RFC 1123](https://tools.ietf.org/html/rfc1123) and must:
        * contain no more than 253 characters
        * contain only lowercase alphanumeric characters, '-' or '.'
        * start with an alphanumeric character
        * end with an alphanumeric character

    See https://kubernetes.io/docs/concepts/overview/working-with-objects/names/#dns-subdomain-names
    """
)



DNSLabelName = pydantic.constr(
    strip_whitespace=True,
    min_length=1,
    max_length=63,
    regex="^[0-9a-zA-Z]([0-9a-zA-Z-])*[0-9A-Za-z]$",
)
DNSLabelName.__doc__ = (
    """DNSLabelName models a Kubernetes DNS Label Name identified used to name some resource types.

    Valid DNS Label Names conform to [RFC 1123](https://tools.ietf.org/html/rfc1123) and must:
        * contain at most 63 characters
        * contain only lowercase alphanumeric characters or '-'
        * start with an alphanumeric character
        * end with an alphanumeric character

    See https://kubernetes.io/docs/concepts/overview/working-with-objects/names/#dns-label-names
    """
)


ContainerTagName = pydantic.constr(
    strip_whitespace=True,
    min_length=1,
    max_length=128,
    regex="^[0-9a-zA-Z]([0-9a-zA-Z_\\.\\-/:@])*$",
)  # NOTE: This regex is not a full validation
ContainerTagName.__doc__ = (
    """ContainerTagName models the name of a container referenced in a Kubernetes manifest.

    Valid container tags must:
        * be valid ASCII and may contain lowercase and uppercase letters, digits, underscores, periods and dashes.
        * not start with a period or a dash
        * may contain a maximum of 128 characters
    """
)


class EnvironmentConfiguration(servo.BaseConfiguration):
    ...


class CommandConfiguration(servo.BaseConfiguration):
    ...


class ContainerConfiguration(servo.BaseConfiguration):
    """
    The ContainerConfiguration class models the configuration of an optimizeable container within a Kubernetes Deployment.
    """

    name: ContainerTagName
    alias: Optional[ContainerTagName]
    command: Optional[str]  # TODO: create model...
    cpu: CPU
    memory: Memory
    env: Optional[List[str]]  # TODO: create model...



class OptimizationStrategy(str, enum.Enum):
    """
    OptimizationStrategy is an enumeration of the possible ways to perform optimization on a Kubernetes Deployment.
    """

    default = "default"
    """The default strategy directly applies adjustments to the target Deployment and its containers.
    """

    canary = "canary"
    """The canary strategy creates a servo managed standalone tuning Pod based on the target Deployment and makes
    adjustments to it instead of the Deployment itself.
    """


class BaseOptimizationStrategyConfiguration(pydantic.BaseModel):
    type: OptimizationStrategy = pydantic.Field(..., const=True)

    def __eq__(self, other) -> bool:
        if isinstance(other, OptimizationStrategy):
            return self.type == other
        return super().__eq__(other)

    class Config:
        extra = pydantic.Extra.forbid


class DefaultOptimizationStrategyConfiguration(BaseOptimizationStrategyConfiguration):
    type = pydantic.Field(OptimizationStrategy.default, const=True)


class CanaryOptimizationStrategyConfiguration(BaseOptimizationStrategyConfiguration):
    type = pydantic.Field(OptimizationStrategy.canary, const=True)
    alias: Optional[ContainerTagName]


class FailureMode(str, enum.Enum):
    """
    The FailureMode enumeration defines how to handle a failed adjustment of a Kubernetes resource.
    """

    rollback = "rollback"
    destroy = "destroy"
    ignore = "ignore"
    exception = "exception"

    @classmethod
    def options(cls) -> List[str]:
        """
        Return a list of strings that identifies all failure mode configuration options.
        """
        return list(map(lambda mode: mode.value, cls.__members__.values()))


class PermissionSet(pydantic.BaseModel):
    """Permissions objects model Kubernetes permissions granted through RBAC."""

    group: str
    resources: List[str]
    verbs: List[str]


STANDARD_PERMISSIONS = [
    PermissionSet(
        group="apps",
        resources=["deployments", "replicasets"],
        verbs=["get", "list", "watch", "update", "patch"],
    ),
    PermissionSet(
        group="",
        resources=["namespaces"],
        verbs=["get", "list"],
    ),
    PermissionSet(
        group="",
        resources=["pods", "pods/logs", "pods/status"],
        verbs=["create", "delete", "get", "list", "watch"],
    ),
]


class BaseKubernetesConfiguration(servo.BaseConfiguration):
    """
    BaseKubernetesConfiguration provides a set of configuration primitives for optimizable Kubernetes resources.

    Child classes of `BaseKubernetesConfiguration` such as the `DeploymentConfiguration` can benefit from
    the cascading configuration behavior implemented on the `KubernetesConfiguration` class.

    Common settings will be cascaded from the containing class for attributes if they have not been explicitly set
    and are equal to the default value. Settings that are mandatory in the superclass (such as timeout and namespace)
    but are available for override should be declared as optional on `BaseKubernetesConfiguration` and overridden and
    declared as mandatory in `BaseKubernetesConfiguration`'.
    """

    kubeconfig: Optional[pydantic.FilePath] = pydantic.Field(
        description="Path to the kubeconfig file. If `None`, use the default from the environment.",
    )
    context: Optional[str] = pydantic.Field(description="Name of the kubeconfig context to use.")
    namespace: Optional[DNSSubdomainName] = pydantic.Field(
        description="Kubernetes namespace where the target deployments are running.",
    )
    settlement: Optional[servo.Duration] = pydantic.Field(
        description="Duration to observe the application after an adjust to ensure the deployment is stable. May be overridden by optimizer supplied `control.adjust.settlement` value."
    )
    on_failure: FailureMode = pydantic.Field(
        FailureMode.exception,
        description=f"How to handle a failed adjustment. Options are: {servo.utilities.strings.join_to_series(list(FailureMode.__members__.values()))}",
    )
    timeout: Optional[servo.Duration] = pydantic.Field(
        description="Time interval to wait before considering Kubernetes operations to have failed."
    )


StrategyTypes = Union[
    OptimizationStrategy,
    DefaultOptimizationStrategyConfiguration,
    CanaryOptimizationStrategyConfiguration,
]


class DeploymentConfiguration(BaseKubernetesConfiguration):
    """
    The DeploymentConfiguration class models the configuration of an optimizable Kubernetes Deployment.
    """

    name: DNSSubdomainName
    containers: List[ContainerConfiguration]
    strategy: StrategyTypes = OptimizationStrategy.default
    replicas: servo.Replicas


class KubernetesConfiguration(BaseKubernetesConfiguration):
    namespace: DNSSubdomainName = DNSSubdomainName("default")
    timeout: servo.Duration = "5m"
    permissions: List[PermissionSet] = pydantic.Field(
        STANDARD_PERMISSIONS,
        description="Permissions required by the connector to operate in Kubernetes.",
    )

    deployments: List[DeploymentConfiguration] = pydantic.Field(
        description="Deployments to be optimized.",
    )

    @classmethod
    def generate(cls, **kwargs) -> "KubernetesConfiguration":
        return cls(
            namespace="default",
            description="Update the namespace, deployment, etc. to match your Kubernetes cluster",
            deployments=[
                DeploymentConfiguration(
                    name="app",
                    replicas=servo.Replicas(
                        min=1,
                        max=2,
                    ),
                    containers=[
                        ContainerConfiguration(
                            name="opsani/fiber-http:latest",
                            cpu=CPU(min="250m", max=4, step="125m"),
                            memory=Memory(min="256MiB", max="4GiB", step="128MiB"),
                        )
                    ],
                )
            ],
            **kwargs,
        )

    def __init__(self, *args, **kwargs) -> None: # noqa: D107
        super().__init__(*args, **kwargs)
        self.cascade_common_settings()

    def cascade_common_settings(self, *, overwrite: bool = False) -> None:
        """
        Apply common settings to child models that inherit from BaseKubernetesConfiguration.

        This method provides enables hierarchical overrides of common configuration values
        based on shared inheritance. Each attribute is introspected and if it inherits from
        `BaseKubernetesConfiguration`, any common attribute values are copied onto the child
        model, cascading them downward. Only attributes whose value is equal to the default
        and have not been explicitly set are updated.

        # FIXME: Cascaded settings should only be optional if they can be optional at the top level. Right now we are implying that namespace can be None as well.
        """
        for name, field in self.__fields__.items():
            if issubclass(field.type_, BaseKubernetesConfiguration):
                attribute = getattr(self, name)
                for obj in (
                    attribute if isinstance(attribute, Collection) else [attribute]
                ):
                    for (
                        field_name,
                        field,
                    ) in BaseKubernetesConfiguration.__fields__.items():
                        if field_name in servo.BaseConfiguration.__fields__:
                            # don't cascade from the base class
                            continue

                        if field_name in obj.__fields_set__ and not overwrite:
                            self.logger.trace(
                                f"skipping config cascade for unset field '{field_name}'"
                            )
                            continue

                        current_value = getattr(obj, field_name)
                        if overwrite or current_value == field.default:
                            parent_value = getattr(self, field_name)
                            setattr(obj, field_name, parent_value)
                            self.logger.trace(
                                f"cascaded setting '{field_name}' from KubernetesConfiguration to child '{attribute}': value={parent_value}"
                            )

                        else:
                            self.logger.trace(
                                f"declining to cascade value to field '{field_name}': the default value is set and overwrite is false"
                            )

    async def load_kubeconfig(self) -> None:
        """
        Asynchronously load the Kubernetes configuration
        """
        config_file = pathlib.Path(self.kubeconfig or kubernetes_asyncio.config.kube_config.KUBE_CONFIG_DEFAULT_LOCATION).expanduser()
        if config_file.exists():
            await kubernetes_asyncio.config.load_kube_config(
                config_file=str(config_file),
                context=self.context,
            )
        elif os.getenv("KUBERNETES_SERVICE_HOST"):
            kubernetes_asyncio.config.load_incluster_config()
        else:
            raise RuntimeError(
                f"unable to configure Kubernetes client: no kubeconfig file nor in-cluser environment variables found"
            )


KubernetesOptimizations.update_forward_refs()
DeploymentOptimization.update_forward_refs()
CanaryOptimization.update_forward_refs()


class KubernetesChecks(servo.BaseChecks):
    """Checks for ensuring that the Kubernetes connector is ready to run."""

    config: KubernetesConfiguration

    @servo.require("Connectivity to Kubernetes")
    async def check_connectivity(self) -> None:
        async with kubernetes_asyncio.client.api_client.ApiClient() as api:
            v1 =kubernetes_asyncio.client.VersionApi(api)
            await v1.get_code()

    @servo.warn("Kubernetes version")
    async def check_version(self) -> None:
        async with kubernetes_asyncio.client.api_client.ApiClient() as api:
            v1 =kubernetes_asyncio.client.VersionApi(api)
            version = await v1.get_code()
            assert int(version.major) >= 1
            # EKS sets minor to "17+"
            assert int(int("".join(c for c in version.minor if c.isdigit()))) >= 16

    @servo.require("Required permissions")
    async def check_permissions(self) -> None:
        async with kubernetes_asyncio.client.api_client.ApiClient() as api:
            v1 = kubernetes_asyncio.client.AuthorizationV1Api(api)
            for permission in self.config.permissions:
                for resource in permission.resources:
                    for verb in permission.verbs:
                        attributes = kubernetes_asyncio.client.models.V1ResourceAttributes(
                            namespace=self.config.namespace,
                            group=permission.group,
                            resource=resource,
                            verb=verb,
                        )

                        spec =kubernetes_asyncio.client.models.V1SelfSubjectAccessReviewSpec(
                            resource_attributes=attributes
                        )
                        review =kubernetes_asyncio.client.models.V1SelfSubjectAccessReview(spec=spec)
                        access_review = await v1.create_self_subject_access_review(
                            body=review
                        )
                        assert (
                            access_review.status.allowed
                        ), f'Not allowed to "{verb}" resource "{resource}"'

    @servo.require('Namespace "{self.config.namespace}" is readable')
    async def check_namespace(self) -> None:
        await Namespace.read(self.config.namespace)

    @servo.multicheck('Deployment "{item.name}" is readable')
    async def check_deployments(self) -> Tuple[Iterable, servo.CheckHandler]:
        async def check_dep(dep_config: DeploymentConfiguration) -> str:
            await Deployment.read(dep_config.name, dep_config.namespace)

        return self.config.deployments, check_dep

    @servo.multicheck('Containers in the "{item.name}" Deployment have resource requirements')
    async def check_resource_requirements(self) -> Tuple[Iterable, servo.CheckHandler]:
        async def check_dep_resource_requirements(
            dep_config: DeploymentConfiguration,
        ) -> str:
            deployment = await Deployment.read(dep_config.name, dep_config.namespace)
            for container in deployment.containers:
                assert container.resources
                assert container.resources.requests
                assert container.resources.requests["cpu"]
                assert container.resources.requests["memory"]
                assert container.resources.limits
                assert container.resources.limits["cpu"]
                assert container.resources.limits["memory"]

        return self.config.deployments, check_dep_resource_requirements

    @servo.multicheck('Deployment "{item.name}" is ready')
    async def check_deployments_are_ready(self) -> Tuple[Iterable, servo.CheckHandler]:
        async def check_deployment(dep_config: DeploymentConfiguration) -> None:
            deployment = await Deployment.read(dep_config.name, dep_config.namespace)
            if not await deployment.is_ready():
                raise RuntimeError(f'Deployment "{deployment.name}" is not ready')

        return self.config.deployments, check_deployment


@servo.metadata(
    description="Kubernetes adjust connector",
    version="1.5.0",
    homepage="https://github.com/opsani/kubernetes-connector",
    license=servo.License.apache2,
    maturity=servo.Maturity.stable,
)
class KubernetesConnector(servo.BaseConnector):
    config: KubernetesConfiguration

    @servo.on_event()
    async def attach(self, servo_: servo.Servo) -> None:
        # Ensure we are ready to talk to Kubernetes API
        await self.config.load_kubeconfig()

    @servo.on_event()
    async def describe(self) -> servo.Description:
        state = await KubernetesOptimizations.create(self.config)
        return state.to_description()

    @servo.on_event()
    async def components(self) -> List[servo.Component]:
        state = await KubernetesOptimizations.create(self.config)
        return state.to_components()

    @servo.before_event(servo.Events.measure)
    async def before_measure(self) -> None:
        # Build state before a measurement to ensure all necessary setup is done
        # (e.g., canary is up)
        await KubernetesOptimizations.create(self.config)

    @servo.on_event()
    async def adjust(
        self, adjustments: List[servo.Adjustment], control: servo.Control = servo.Control()
    ) -> servo.Description:
        state = await KubernetesOptimizations.create(self.config)

        # Apply the adjustments and emit indeterminate progress status
        progress_logger = lambda p: self.logger.info(
            p.annotate(f"waiting for adjustments to be applied...", False),
            progress=p.progress,
        )
        progress = servo.EventProgress()
        future = asyncio.create_task(state.apply(adjustments))
        future.add_done_callback(lambda _: progress.trigger())

        await asyncio.gather(
            future,
            progress.watch(progress_logger),
        )

        # Handle settlement
        settlement = control.settlement or self.config.settlement
        if settlement:
            self.logger.info(
                f"Settlement duration of {settlement} requested, waiting for pods to settle..."
            )
            progress = servo.DurationProgress(settlement)
            progress_logger = lambda p: self.logger.info(
                p.annotate(f"waiting {settlement} for pods to settle...", False),
                progress=p.progress,
            )
            async def readiness_monitor() -> None:
                while not progress.finished:
                    if not await state.is_ready():
                        # Raise a specific exception if the optimization defines one
                        await state.raise_for_status()

                        raise servo.AdjustmentRejectedError(
                            reason="Optimization target became unready during adjustment settlement period"
                        )
                    await asyncio.sleep(servo.Duration('50ms').total_seconds())

            await asyncio.gather(
                progress.watch(progress_logger),
                readiness_monitor()
            )
            if not await state.is_ready():
                raise servo.AdjustmentRejectedError(
                    reason="Optimization target became unready after adjustment settlement period"
                )
            self.logger.info(
                f"Settlement duration of {settlement} has elapsed, resuming optimization."
            )

        description = state.to_description()
        return description

    @servo.on_event()
    async def check(
        self,
        matching: Optional[servo.CheckFilter],
        halt_on: Optional[servo.ErrorSeverity] = servo.ErrorSeverity.critical,
    ) -> List[servo.Check]:
        return await KubernetesChecks.run(
            self.config, matching=matching, halt_on=halt_on
        )

    # TODO: delete this?
    async def inject_sidecar(
        self,
        name: str,
        image: str,
        *,
        service: Optional[str] = None,
        port: Optional[int] = None,
        index: Optional[int] = None,
        service_port: int = 9980
    ) -> None:
        """
        Injects an Envoy sidecar into a target Deployment that proxies a service
        or literal TCP port, generating scrapable metrics usable for optimization.

        The service or port argument must be provided to define how traffic is proxied
        between the Envoy sidecar and the container responsible for fulfilling the request.

        Args:
            deployment: Name of the target Deployment to inject the sidecar into.
            service: Name of the service to proxy. Envoy will accept ingress traffic
                on the service port and reverse proxy requests back to the original
                target container.

        """
        raise NotImplementedError("stub out for the moment")


def selector_string(selectors: Mapping[str, str]) -> str:
    """Create a selector string from the given dictionary of selectors.

    Args:
        selectors: The selectors to stringify.

    Returns:
        The selector string for the given dictionary.
    """
    return ",".join([f"{k}={v}" for k, v in selectors.items()])


def selector_kwargs(
    fields: Mapping[str, str] = None,
    labels: Mapping[str, str] = None,
) -> Dict[str, str]:
    """Create a dictionary of kwargs for Kubernetes object selectors.

    Args:
        fields: A mapping of fields used to restrict the returned collection of
            Objects to only those which match these field selectors. By default,
            no restricting is done.
        labels: A mapping of labels used to restrict the returned collection of
            Objects to only those which match these label selectors. By default,
            no restricting is done.

    Returns:
        A dictionary that can be used as kwargs for many Kubernetes API calls for
        label and field selectors.
    """
    kwargs = {}
    if fields is not None:
        kwargs["field_selector"] = selector_string(fields)
    if labels is not None:
        kwargs["label_selector"] = selector_string(labels)

    return kwargs

class ConfigMap(KubernetesModel):
    """Kubetest wrapper around a Kubernetes `ConfigMap`_ API Object.

    The actual ``kubernetes.client.V1ConfigMap`` instance that this
    wraps can be accessed via the ``obj`` instance member.

    This wrapper provides some convenient functionality around the
    API Object and provides some state management for the `ConfigMap`_.

    .. _ConfigMap:
        https://kubernetes.io/docs/reference/generated/kubernetes-api/v1.18/#configmap-v1-core
    """

    obj_type =kubernetes_asyncio.client.V1ConfigMap

    api_clients = {
        "preferred":kubernetes_asyncio.client.CoreV1Api,
        "v1":kubernetes_asyncio.client.CoreV1Api,
    }

    @classmethod
    async def read(cls, name: str, namespace: str) -> "ConfigMap":
        """Read a ConfigMap by name under the given namespace.

        Args:
            name: The name of the Deployment to read.
            namespace: The namespace to read the Deployment from.
        """

        async with cls.preferred_client() as api_client:
            obj = await api_client.read_namespaced_config_map(name, namespace)
            return ConfigMap(obj)

    async def create(self, namespace: str = None) -> None:
        """Create the ConfigMap under the given namespace.

        Args:
            namespace: The namespace to create the ConfigMap under.
                If the ConfigMap was loaded via the kubetest client, the
                namespace will already be set, so it is not needed here.
                Otherwise, the namespace will need to be provided.
        """
        if namespace is None:
            namespace = self.namespace

        servo.logger.info(f'creating configmap "{self.name}" in namespace "{self.namespace}"')
        servo.logger.debug(f"configmap: {self.obj}")

        self.obj = await self.api_client.create_namespaced_config_map(
            namespace=namespace,
            body=self.obj,
        )

    async def patch(self) -> None:
        """
        Patches a ConfigMap.
        """
        self.logger.info(f'patching ConfigMap "{self.name}"')
        self.logger.trace(f"ConfigMap: {self.obj}")
        async with self.api_client() as api_client:
            await api_client.patch_namespaced_config_map(
                name=self.name,
                namespace=self.namespace,
                body=self.obj,
            )

    async def delete(self, options:kubernetes_asyncio.client.V1DeleteOptions = None) ->kubernetes_asyncio.client.V1Status:
        """Delete the ConfigMap.

        This method expects the ConfigMap to have been loaded or otherwise
        assigned a namespace already. If it has not, the namespace will need
        to be set manually.

        Args:
             options: Options for ConfigMap deletion.

        Returns:
            The status of the delete operation.
        """
        if options is None:
            options = kubernetes_asyncio.client.V1DeleteOptions()

        servo.logger.info(f'deleting configmap "{self.name}"')
        servo.logger.debug(f"delete options: {options}")
        servo.logger.debug(f"configmap: {self.obj}")

        return await self.api_client.delete_namespaced_config_map(
            name=self.name,
            namespace=self.namespace,
            body=options,
        )

    async def refresh(self) -> None:
        """Refresh the underlying Kubernetes ConfigMap resource."""
        self.obj = await self.api_client.read_namespaced_config_map(
            name=self.name,
            namespace=self.namespace,
        )

    async def is_ready(self) -> bool:
        """Check if the ConfigMap is in the ready state.

        ConfigMaps do not have a "status" field to check, so we will
        measure their readiness status by whether or not they exist
        on the cluster.

        Returns:
            True if in the ready state; False otherwise.
        """
        try:
            await self.refresh()
        except:  # noqa
            return False

        return True

def dns_subdomainify(name: str) -> str:
    """
    Valid DNS Subdomain Names conform to [RFC 1123](https://tools.ietf.org/html/rfc1123) and must:
        * contain no more than 253 characters
        * contain only lowercase alphanumeric characters, '-' or '.'
        * start with an alphanumeric character
        * end with an alphanumeric character

    See https://kubernetes.io/docs/concepts/overview/working-with-objects/names/#dns-subdomain-names
    """

    # lowercase alphanumerics
    name = name.lower()

    # replace slashes with dots
    name = re.sub(r'\/', '.', name)

    # replace whitespace with hyphens
    name = re.sub(r'\s', '-', name)

    # strip any remaining disallowed characters
    name = re.sub(r'/[^a-z0-9\.\-]+/g', '', name)

    # truncate to our maximum length
    name = name[:253]

    # ensure starts with an alphanumeric by prefixing with `0-`
    boundaryRegex = re.compile('^[a-z0-9]')
    if not boundaryRegex.match(name):
        name = ('0-' + name)[:253]

    # ensure ends with an alphanumeric by suffixing with `-1`
    if not boundaryRegex.match(name[-1]):
        name = name[:251] + '-1'

    return name

def dns_labelize(name: str) -> str:
    """
    Transform a string into a valid Kubernetes label value.

    Valid Kubernetes label values:
        * must be 63 characters or less (cannot be empty)
        * must begin and end with an alphanumeric character ([a-z0-9A-Z])
        * may contain dashes (-), underscores (_), dots (.), and alphanumerics between
    """

    # replace slashes with underscores
    name = re.sub(r'\/', '_', name)

    # replace whitespace with hyphens
    name = re.sub(r'\s', '-', name)

    # strip any remaining disallowed characters
    name = re.sub(r'[^a-z0-9A-Z\.\-_]+', '', name)

    # truncate to our maximum length
    name = name[:63]

    # ensure starts with an alphanumeric by prefixing with `0-`
    boundaryRegex = re.compile('[a-z0-9A-Z]')
    if not boundaryRegex.match(name[0]):
        name = ('0-' + name)[:63]

    # ensure ends with an alphanumeric by suffixing with `-1`
    if not boundaryRegex.match(name[-1]):
        name = name[:61] + '-1'

    return name


def set_container_resource_defaults_from_config(container: Container, config: ContainerConfiguration) -> None:
    for resource in {'cpu', 'memory'}:
        # NOTE: cpu/memory stanza in container config
        resource_config = getattr(config, resource)
        requirements = container.get_resource_requirements(resource)
        servo.logger.debug(f"Loaded resource requirements for '{resource}': {requirements}")
        for requirement in ResourceRequirement:
            # Use the request/limit from the container.[cpu|memory].[request|limit] as default/override
            if resource_value := getattr(resource_config, requirement.name):
                if existing_resource_value := requirements.get(requirement) is None:
                    servo.logger.debug(f"Setting default value for {resource}.{requirement} to: {resource_value}")
                else:
                    servo.logger.debug(f"Overriding existing value for {resource}.{requirement} ({existing_resource_value}) to: {resource_value}")

                requirements[requirement] = resource_value

        servo.logger.debug(f"Setting resource requirements for '{resource}' to: {requirements}")
        container.set_resource_requirements(resource, requirements)<|MERGE_RESOLUTION|>--- conflicted
+++ resolved
@@ -3103,13 +3103,7 @@
         def _raise_for_task(task: asyncio.Task, optimization: BaseOptimization) -> None:
             if task.done() and not task.cancelled():
                 if exception := task.exception():
-<<<<<<< HEAD
-                    await optimization.handle_error(exception)
-=======
-                    handle_error_tasks.append(asyncio.create_task(optimization.handle_error(
-                        exception, self.config.on_failure
-                    )))
->>>>>>> 6f825a7f
+                    handle_error_tasks.append(asyncio.create_task(optimization.handle_error(exception)))
 
         tasks = []
         for optimization in self.optimizations:
