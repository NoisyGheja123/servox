import json
import operator
import os
from typing import List, Optional, Union

import kubernetes_asyncio
import pydantic

import servo
import servo.connectors.kubernetes
import servo.connectors.prometheus

KUBERNETES_PERMISSIONS = [
    servo.connectors.kubernetes.PermissionSet(
        group="apps",
        resources=["deployments", "deployments/status", "replicasets"],
        verbs=["get", "list", "watch", "update", "patch"],
    ),
    servo.connectors.kubernetes.PermissionSet(
        group="",
        resources=["namespaces"],
        verbs=["get"],
    ),
    servo.connectors.kubernetes.PermissionSet(
        group="",
        resources=["pods", "pods/logs", "pods/status", "pods/exec", "pods/portforward", "services"],
        verbs=["create", "delete", "get", "list", "watch", "update", "patch"],
    ),
]
PROMETHEUS_SIDECAR_BASE_URL = "http://localhost:9090"
PROMETHEUS_ANNOTATION_DEFAULTS = {
    "prometheus.opsani.com/scrape": "true",
    "prometheus.opsani.com/scheme": "http",
    "prometheus.opsani.com/path": "/stats/prometheus",
    "prometheus.opsani.com/port": "9901",

}
ENVOY_SIDECAR_LABELS = {
    "sidecar.opsani.com/type": "envoy"
}
ENVOY_SIDECAR_DEFAULT_PORT = 9980

class CPU(servo.connectors.kubernetes.CPU):
    step: servo.connectors.kubernetes.Millicore = "125m"

class Memory(servo.connectors.kubernetes.Memory):
    step: servo.connectors.kubernetes.ShortByteSize = "128 MiB"

class OpsaniDevConfiguration(servo.BaseConfiguration):
    namespace: str
    deployment: Optional[str]
    rollout: Optional[str]
    container: str
    service: str
    port: Optional[Union[pydantic.StrictInt, str]] = None
    cpu: CPU
    memory: Memory
    prometheus_base_url: str = PROMETHEUS_SIDECAR_BASE_URL
    timeout: servo.Duration = "5m"
    settlement: Optional[servo.Duration] = pydantic.Field(
        description="Duration to observe the application after an adjust to ensure the deployment is stable. May be overridden by optimizer supplied `control.adjust.settlement` value."
    )

    @pydantic.root_validator
    def check_deployment_and_rollout(cls, values):
        if values.get('deployment') is not None and values.get('rollout') is not None:
            raise ValueError("Configuration cannot specify both rollout and deployment")

        if values.get('deployment') is None and values.get('rollout') is None:
            raise ValueError("Configuration must specify either rollout or deployment")

        return values

    @classmethod
    def generate(cls, **kwargs) -> "OpsaniDevConfiguration":
        return cls(
            namespace="default",
            deployment="app-deployment",
            container="main",
            service="app",
            cpu=CPU(min="250m", max="4000m"),
            memory=Memory(min="256 MiB", max="4.0 GiB"),
        )

    def generate_kubernetes_config(
        self, **kwargs
    ) -> servo.connectors.kubernetes.KubernetesConfiguration:
        """Generate a configuration for running an Opsani Dev optimization under servo.connectors.kubernetes.

        Returns:
            A Kubernetes connector configuration object.
        """
        main_config = servo.connectors.kubernetes.DeploymentConfiguration(
            name=self.deployment,
            strategy=servo.connectors.kubernetes.CanaryOptimizationStrategyConfiguration(
                type=servo.connectors.kubernetes.OptimizationStrategy.canary,
                alias="tuning"
            ),
            replicas=servo.Replicas(
                min=0,
                max=1,
            ),
            containers=[
                servo.connectors.kubernetes.ContainerConfiguration(
                    name=self.container,
                    alias="main",
                    cpu=self.cpu,
                    memory=self.memory,
                )
            ],
        )
        if self.deployment:
            main_arg = { 'deployments': main_config }
        elif self.rollout:
            main_arg = { 'rollouts': servo.connectors.kubernetes.RolloutConfiguration.parse_obj(main_config) }
        
        return servo.connectors.kubernetes.KubernetesConfiguration(
            namespace=self.namespace,
            description="Update the namespace, deployment, etc. to match your Kubernetes cluster",
            timeout=self.timeout,
            settlement=self.settlement,
            **main_arg,
            **kwargs,
        )

    def generate_prometheus_config(
        self, **kwargs
    ) -> servo.connectors.prometheus.PrometheusConfiguration:
        """Generate a configuration for running an Opsani Dev optimization that utilizes
        Prometheus and Envoy sidecars to produce and aggregate the necessary metrics.

        Returns:
            A Prometheus connector configuration object.
        """
        return servo.connectors.prometheus.PrometheusConfiguration(
            description="A sidecar configuration for aggregating metrics from Envoy sidecar proxies.",
            base_url=PROMETHEUS_SIDECAR_BASE_URL,
            streaming_interval='10s',
            metrics=[
                servo.connectors.prometheus.PrometheusMetric(
                    "main_instance_count",
                    servo.types.Unit.count,
                    query='sum(envoy_cluster_membership_healthy{opsani_role!="tuning"})',
                ),
                servo.connectors.prometheus.PrometheusMetric(
                    "tuning_instance_count",
                    servo.types.Unit.count,
                    query='envoy_cluster_membership_healthy{opsani_role="tuning"}',
                ),
                servo.connectors.prometheus.PrometheusMetric(
                    "main_pod_avg_request_rate",
                    servo.types.Unit.requests_per_second,
                    query='avg(rate(envoy_cluster_upstream_rq_total{opsani_role!="tuning"}[1m]))',
                ),
                servo.connectors.prometheus.PrometheusMetric(
                    "total_request_rate",
                    servo.types.Unit.requests_per_second,
                    query="sum(rate(envoy_cluster_upstream_rq_total[1m]))",
                ),
                servo.connectors.prometheus.PrometheusMetric(
                    "main_request_rate",
                    servo.types.Unit.requests_per_second,
                    query='sum(rate(envoy_cluster_upstream_rq_total{opsani_role!="tuning"}[1m]))',
                ),
                servo.connectors.prometheus.PrometheusMetric(
                    "tuning_request_rate",
                    servo.types.Unit.requests_per_second,
                    query='rate(envoy_cluster_upstream_rq_total{opsani_role="tuning"}[1m])',
                ),
                servo.connectors.prometheus.PrometheusMetric(
                    "main_success_rate",
                    servo.types.Unit.requests_per_second,
                    query='sum(rate(envoy_cluster_upstream_rq_xx{opsani_role!="tuning", envoy_response_code_class=~"2|3"}[1m]))',
                ),
                servo.connectors.prometheus.PrometheusMetric(
                    "tuning_success_rate",
                    servo.types.Unit.requests_per_second,
                    query='sum(rate(envoy_cluster_upstream_rq_xx{opsani_role="tuning", envoy_response_code_class=~"2|3"}[1m]))',
                    absent=servo.connectors.prometheus.AbsentMetricPolicy.zero
                ),
                servo.connectors.prometheus.PrometheusMetric(
                    "main_error_rate",
                    servo.types.Unit.requests_per_second,
                    query='sum(rate(envoy_cluster_upstream_rq_xx{opsani_role!="tuning", envoy_response_code_class=~"4|5"}[1m]))',
                    absent=servo.connectors.prometheus.AbsentMetricPolicy.zero
                ),
                servo.connectors.prometheus.PrometheusMetric(
                    "tuning_error_rate",
                    servo.types.Unit.requests_per_second,
                    query='sum(rate(envoy_cluster_upstream_rq_xx{opsani_role="tuning", envoy_response_code_class=~"4|5"}[1m]))',
                    absent=servo.connectors.prometheus.AbsentMetricPolicy.zero
                ),
                servo.connectors.prometheus.PrometheusMetric(
                    "main_p99_latency",
                    servo.types.Unit.milliseconds,
                    query='avg(histogram_quantile(0.99,rate(envoy_cluster_upstream_rq_time_bucket{opsani_role!="tuning"}[1m])))',
                ),
                servo.connectors.prometheus.PrometheusMetric(
                    "tuning_p99_latency",
                    servo.types.Unit.milliseconds,
                    query='avg(histogram_quantile(0.99,rate(envoy_cluster_upstream_rq_time_bucket{opsani_role="tuning"}[1m])))',
                ),
                servo.connectors.prometheus.PrometheusMetric(
                    "main_p90_latency",
                    servo.types.Unit.milliseconds,
                    query='avg(histogram_quantile(0.9,rate(envoy_cluster_upstream_rq_time_bucket{opsani_role!="tuning"}[1m])))',
                ),
                servo.connectors.prometheus.PrometheusMetric(
                    "tuning_p90_latency",
                    servo.types.Unit.milliseconds,
                    query='avg(histogram_quantile(0.9,rate(envoy_cluster_upstream_rq_time_bucket{opsani_role="tuning"}[1m])))',
                ),
                servo.connectors.prometheus.PrometheusMetric(
                    "main_p50_latency",
                    servo.types.Unit.milliseconds,
                    query='avg(histogram_quantile(0.5,rate(envoy_cluster_upstream_rq_time_bucket{opsani_role!="tuning"}[1m])))',
                ),
                servo.connectors.prometheus.PrometheusMetric(
                    "tuning_p50_latency",
                    servo.types.Unit.milliseconds,
                    query='avg(histogram_quantile(0.5,rate(envoy_cluster_upstream_rq_time_bucket{opsani_role="tuning"}[1m])))',
                ),
            ],
            **kwargs,
        )


class OpsaniDevChecks(servo.BaseChecks):
    config: OpsaniDevConfiguration

    ##
    # Kubernetes essentials

    @servo.checks.require("Connectivity to Kubernetes")
    async def check_connectivity(self) -> None:
        async with kubernetes_asyncio.client.api_client.ApiClient() as api:
            v1 = kubernetes_asyncio.client.VersionApi(api)
            await v1.get_code()

    @servo.checks.warn("Kubernetes version")
    async def check_version(self) -> None:
        async with kubernetes_asyncio.client.api_client.ApiClient() as api:
            v1 = kubernetes_asyncio.client.VersionApi(api)
            version = await v1.get_code()
            assert int(version.major) >= 1
            # EKS sets minor to "17+"
            assert int(int("".join(c for c in version.minor if c.isdigit()))) >= 16

    @servo.checks.require("Kubernetes permissions")
    async def check_permissions(self) -> None:
        async with kubernetes_asyncio.client.api_client.ApiClient() as api:
            v1 = kubernetes_asyncio.client.AuthorizationV1Api(api)
            for permission in KUBERNETES_PERMISSIONS:
                for resource in permission.resources:
                    for verb in permission.verbs:
                        attributes = kubernetes_asyncio.client.models.V1ResourceAttributes(
                            namespace=self.config.namespace,
                            group=permission.group,
                            resource=resource,
                            verb=verb,
                        )

                        spec = kubernetes_asyncio.client.models.V1SelfSubjectAccessReviewSpec(
                            resource_attributes=attributes
                        )
                        review = kubernetes_asyncio.client.models.V1SelfSubjectAccessReview(spec=spec)
                        access_review = await v1.create_self_subject_access_review(
                            body=review
                        )
                        assert (
                            access_review.status.allowed
                        ), f'Not allowed to "{verb}" resource "{resource}"'

    @servo.checks.require('Namespace "{self.config.namespace}" is readable')
    async def check_kubernetes_namespace(self) -> None:
        await servo.connectors.kubernetes.Namespace.read(self.config.namespace)

    @servo.checks.require('Deployment "{self.config.deployment}" is readable')
    async def check_kubernetes_deployment(self) -> None:
        if self.config.deployment:
            await servo.connectors.kubernetes.Deployment.read(self.config.deployment, self.config.namespace)

    @servo.checks.require('Rollout "{self.config.rollout}" is readable')
    async def check_kubernetes_rollout(self) -> None:
        if self.config.rollout:
            await servo.connectors.kubernetes.Rollout.read(self.config.rollout, self.config.namespace)

    @servo.checks.require('Container "{self.config.container}" is readable')
    async def check_kubernetes_container(self) -> None:
        if self.config.deployment:
            resource = "Deployment"
            resource_name = self.config.deployment
            deployment = await servo.connectors.kubernetes.Deployment.read(
                self.config.deployment, self.config.namespace
            )
        elif self.config.rollout:
            resource = "Rollout"
            resource_name = self.config.rollout
            deployment = await servo.connectors.kubernetes.Rollout.read(
                self.config.rollout, self.config.namespace
            )
        container = deployment.find_container(self.config.container)
        assert (
            container
        ), f"failed reading Container '{self.config.container}' in {resource} '{resource_name}'"

    @servo.require('Container "{self.config.container}" has resource requirements')
    async def check_resource_requirements(self) -> None:
        if self.config.deployment:
            deployment = await servo.connectors.kubernetes.Deployment.read(self.config.deployment, self.config.namespace)
            container = deployment.find_container(self.config.container)
            assert container
            assert container.resources, "missing container resources"

            # Apply any defaults/overrides for requests/limits from config
            servo.connectors.kubernetes.set_container_resource_defaults_from_config(container, self.config)

<<<<<<< HEAD
            # TODO: How do we handle when you just don't have any requests?
            # assert container.resources.requests, "missing requests for container resources"
            # assert container.resources.requests.get("cpu"), "missing request for resource 'cpu'"
            # assert container.resources.requests.get("memory"), "missing request for resource 'memory'"

            # assert container.resources.limits, "missing limits for container resources"
            # assert container.resources.limits.get("cpu"), "missing limit for resource 'cpu'"
            # assert container.resources.limits.get("memory"), "missing limit for resource 'memory'"
=======
        for resource in servo.connectors.kubernetes.Resource.values():
            current_state = None
            container_requirements = container.get_resource_requirements(resource)
            get_requirements = getattr(self.config, resource).get
            for requirement in get_requirements:
                current_state = container_requirements.get(requirement)
                if current_state:
                    break

            assert current_state, (
                f"Deployment {self.config.deployment} target container {self.config.container} spec does not define the resource {resource}. "
                f"At least one of the following must be specified: {', '.join(map(lambda req: req.resources_key, get_requirements))}"
            )
>>>>>>> f095cbe3

    @servo.checks.require("Target container resources fall within optimization range")
    async def check_target_container_resources_within_limits(self) -> None:
        if self.config.deployment:
            # Load the Deployment
            deployment = await servo.connectors.kubernetes.Deployment.read(
                self.config.deployment,
                self.config.namespace
            )
            assert deployment, f"failed to read deployment '{self.config.deployment}' in namespace '{self.config.namespace}'"
        elif self.config.rollout:
            # Load the Rollout
            deployment = await servo.connectors.kubernetes.Rollout.read(
                self.config.rollout,
                self.config.namespace
            )
            assert deployment, f"failed to read rollout '{self.config.rollout}' in namespace '{self.config.namespace}'"

        # Find the target Container
        target_container = next(filter(lambda c: c.name == self.config.container, deployment.containers), None)
        assert target_container, f"failed to find container '{self.config.container}' when verifying resource limits"

        # Apply any defaults/overrides from the config
        servo.connectors.kubernetes.set_container_resource_defaults_from_config(target_container, self.config)

        # Get resource requirements from container
        # TODO: This needs to reuse the logic from CanaryOptimization class (tuning_cpu, tuning_memory, etc properties)
        cpu_resource_requirements = target_container.get_resource_requirements('cpu')
        cpu_resource_value = cpu_resource_requirements.get(
            next(filter(lambda r: cpu_resource_requirements[r] is not None, self.config.cpu.get), None)
        )
        container_cpu_value = servo.connectors.kubernetes.Millicore.parse(cpu_resource_value)

        memory_resource_requirements = target_container.get_resource_requirements('memory')
        memory_resource_value = memory_resource_requirements.get(
            next(filter(lambda r: memory_resource_requirements[r] is not None, self.config.memory.get), None)
        )
        container_memory_value = servo.connectors.kubernetes.ShortByteSize.validate(memory_resource_value)

        # Get config values
        config_cpu_min = self.config.cpu.min
        config_cpu_max = self.config.cpu.max
        config_memory_min = self.config.memory.min
        config_memory_max = self.config.memory.max

        # Check values against config.
        assert container_cpu_value >= config_cpu_min, f"target container CPU value {container_cpu_value.human_readable()} must be greater than optimizable minimum {config_cpu_min.human_readable()}"
        assert container_cpu_value <= config_cpu_max, f"target container CPU value {container_cpu_value.human_readable()} must be less than optimizable maximum {config_cpu_max.human_readable()}"
        assert container_memory_value >= config_memory_min, f"target container Memory value {container_memory_value.human_readable()} must be greater than optimizable minimum {config_memory_min.human_readable()}"
        assert container_memory_value <= config_memory_max, f"target container Memory value {container_memory_value.human_readable()} must be less than optimizable maximum {config_memory_max.human_readable()}"

    @servo.require('Deployment "{self.config.deployment}" is ready')
    async def check_deployment(self) -> None:
        if self.config.deployment:
            deployment = await servo.connectors.kubernetes.Deployment.read(self.config.deployment, self.config.namespace)
            if not await deployment.is_ready():
                raise RuntimeError(f'Deployment "{deployment.name}" is not ready')

    @servo.require('Rollout "{self.config.rollout}" is ready')
    async def check_rollout(self) -> None:
        if self.config.rollout:
            rollout = await servo.connectors.kubernetes.Rollout.read(self.config.rollout, self.config.namespace)
            if not await rollout.is_ready():
                raise RuntimeError(f'Rollout "{rollout.name}" is not ready')

    @servo.checks.require("service")
    async def check_kubernetes_service(self) -> None:
        await servo.connectors.kubernetes.Service.read(self.config.service, self.config.namespace)

    @servo.checks.warn("service type")
    async def check_kubernetes_service_type(self) -> None:
        service = await servo.connectors.kubernetes.Service.read(
            self.config.service, self.config.namespace
        )
        service_type = service.obj.spec.type
        if not service_type in ("ClusterIP", "LoadBalancer", "NodePort"):
            raise ValueError(
                f"expected service type of ClusterIP, LoadBalancer, or NodePort but found {service_type}"
            )

    @servo.checks.check("service port")
    async def check_kubernetes_service_port(self) -> None:
        service = await servo.connectors.kubernetes.Service.read(
            self.config.service, self.config.namespace
        )
        if len(service.ports) > 1:
            if not self.config.port:
                raise ValueError(
                    f"service defines more than one port: a `port` (name or number) must be specified in the configuration"
                )

            port = service.find_port(self.config.port)
            if not port:
                if isinstance(self.config.port, str):
                    raise LookupError(
                        f"could not find a port named: {self.config.port}"
                    )
                elif isinstance(self.config.port, int):
                    raise LookupError(
                        f"could not find a port numbered: {self.config.port}"
                    )
                else:
                    raise RuntimeError(f"unknown port value: {self.config.port}")
        else:
            port = service.ports[0]

        return f"Service Port: {port.name} {port.port}:{port.target_port}/{port.protocol}"

    @servo.checks.check('Service routes traffic to Deployment Pods')
    async def check_service_routes_traffic_to_deployment(self) -> None:
        service = await servo.connectors.kubernetes.Service.read(
            self.config.service, self.config.namespace
        )
        if self.config.deployment:
            resource = "Deloyment"
            deployment = await servo.connectors.kubernetes.Deployment.read(
                self.config.deployment, self.config.namespace
            )
        if self.config.rollout:
            resource = "Rollout"
            deployment = await servo.connectors.kubernetes.Rollout.read(
                self.config.rollout, self.config.namespace
            )
            # Remove label dynamically applied by argo-rollouts to service and rollout pods
            service.selector.pop('rollouts-pod-template-hash')

        # NOTE: The Service labels should be a subset of the Deployment labels
        deployment_labels = deployment.obj.spec.selector.match_labels
        delta = dict(set(service.selector.items()) - set(deployment_labels.items()))
        if delta:
            desc = ' '.join(map('='.join, delta.items()))
            raise RuntimeError(f"Service selector does not match {resource} labels. Missing labels: {desc}")

    ##
    # Prometheus sidecar

    @servo.checks.require("Prometheus ConfigMap exists")
    async def check_prometheus_config_map(self) -> None:
        namespace = os.getenv("POD_NAMESPACE", self.config.namespace)
        optimizer_subdomain = servo.connectors.kubernetes.dns_subdomainify(self.config.optimizer.name)

        # Read optimizer namespaced resources
        names = [f'servo.prometheus-{optimizer_subdomain}', 'prometheus-config']
        for name in names:
            try:
                config = await servo.connectors.kubernetes.ConfigMap.read(
                    name, namespace
                )
                if config:
                    break
            except kubernetes_asyncio.client.exceptions.ApiException as e:
                if e.status != 404 or e.reason != "Not Found":
                    raise

        self.logger.trace(f"read Prometheus ConfigMap: {repr(config)}")
        assert config, f"failed: no ConfigMap named '{names}' found in namespace '{namespace}'"

    @servo.checks.check("Prometheus sidecar is running")
    async def check_prometheus_sidecar_exists(self) -> None:
        pod = await self._read_servo_pod()
        if pod is None:
            raise servo.checks.CheckError(f"no servo pod is running in namespace '{self.config.namespace}'")

        if not pod.get_container("prometheus"):
            raise servo.checks.CheckError(
                f"no 'prometheus' container found in pod '{pod.name}' in namespace '{self.config.namespace}'"
            )

    @servo.checks.check("Prometheus sidecar is ready")
    async def check_prometheus_sidecar_is_ready(self) -> None:
        pod = await self._read_servo_pod()
        if pod is None:
            raise servo.checks.CheckError(f"no servo pod was found")

        if not await pod.is_ready():
            raise servo.checks.CheckError(f"pod '{pod.name}' is not ready")

    @servo.checks.warn("Prometheus sidecar is stable")
    async def check_prometheus_restart_count(self) -> None:
        pod = await self._read_servo_pod()
        if pod is None:
            raise servo.checks.CheckError(f"no servo pod was found")

        container = pod.get_container("prometheus")
        assert container, "could not find a Prometheus sidecar container"
        restart_count = await container.get_restart_count()
        assert (
            restart_count == 0
        ), f"container 'prometheus' in pod '{pod.name}' has restarted {restart_count} times"

    @servo.checks.require("Prometheus has container port on 9090")
    async def check_prometheus_container_port(self) -> None:
        pod = await self._read_servo_pod()
        if pod is None:
            raise servo.checks.CheckError(f"failed: no servo pod was found")

        container = pod.get_container("prometheus")
        assert container, "could not find Prometheus sidecar container"

        assert (
            len(container.obj.ports) == 1
        ), f"expected 1 container port but found {len(container.obj.ports)}"
        port = container.obj.ports[0].container_port
        assert (
            port == 9090
        ), f"expected Prometheus container port on 9090 but found {port}"

    @servo.checks.require("Prometheus is accessible")
    async def check_prometheus_is_accessible(self) -> str:
        pod = await self._read_servo_pod()
        if pod is None:
            raise servo.checks.CheckError(f"no servo pod was found")

        container = pod.get_container("prometheus")
        assert container, "could not find a Prometheus sidecar container"
        assert (
            len(container.obj.ports) == 1
        ), f"expected 1 container port but found {len(container.obj.ports)}"

        client = servo.connectors.prometheus.Client(base_url=self.config.prometheus_base_url)
        await client.list_targets()
        return f"Prometheus is accessible at {self.config.prometheus_base_url}"

    async def _read_servo_pod(self) -> Optional[servo.connectors.kubernetes.Pod]:
        return await self._read_servo_pod_from_env() or next(
            reversed(await self._list_servo_pods()), None
        )

    async def _read_servo_pod_from_env(self) -> Optional[servo.connectors.kubernetes.Pod]:
        """Reads the servo Pod from Kubernetes by referencing the `POD_NAME` and
        `POD_NAMESPACE` environment variables.

        Returns:
            The Pod object that was read or None if the Pod could not be read.
        """
        pod_name = os.getenv("POD_NAME")
        pod_namespace = os.getenv("POD_NAMESPACE")
        if None in (pod_name, pod_namespace):
            return None

        return await servo.connectors.kubernetes.Pod.read(pod_name, pod_namespace)

    async def _list_servo_pods(self) -> List[servo.connectors.kubernetes.Pod]:
        """Lists all servo pods in the configured namespace.

        Returns:
            A list of servo pods in the configured namespace.
        """
        async with servo.connectors.kubernetes.Pod.preferred_client() as api_client:
            label_selector = servo.connectors.kubernetes.selector_string(
                {"app.kubernetes.io/name": "servo"}
            )
            pod_list: servo.connectors.kubernetes.client.V1PodList = (
                await api_client.list_namespaced_pod(
                    namespace=self.config.namespace, label_selector=label_selector
                )
            )

        pods = [servo.connectors.kubernetes.Pod(p) for p in pod_list.items]
        return pods

    ##
    # Kubernetes Deployment edits

    @servo.checks.require("PodSpec has expected annotations")
    async def check_deployment_annotations(self) -> None:
        if self.config.deployment:
            resource = "deployment"
            deployment = await servo.connectors.kubernetes.Deployment.read(
                self.config.deployment,
                self.config.namespace
            )
            assert deployment, f"failed to read deployment '{self.config.deployment}' in namespace '{self.config.namespace}'"
        elif self.config.rollout:
            resource = "rollout"
            deployment = await servo.connectors.kubernetes.Rollout.read(
                self.config.deployment,
                self.config.namespace
            )
            assert deployment, f"failed to read rollout '{self.config.rollout}' in namespace '{self.config.namespace}'"

        # Add optimizer annotation to the static Prometheus values
        required_annotations = PROMETHEUS_ANNOTATION_DEFAULTS.copy()
        required_annotations['servo.opsani.com/optimizer'] = self.config.optimizer.id

        # NOTE: Only check for annotation keys
        annotations = deployment.pod_template_spec.metadata.annotations or dict()
        actual_annotations = set(annotations.keys())
        delta = set(required_annotations.keys()).difference(actual_annotations)
        if delta:
            annotations = dict(map(lambda k: (k, required_annotations[k]), delta))
            patch = {"spec": {"template": {"metadata": {"annotations": annotations}}}}
            patch_json = json.dumps(patch, indent=None)
            command = f"kubectl --namespace {self.config.namespace} patch {resource} {deployment.name} -p '{patch_json}'"
            desc = ', '.join(sorted(delta))
            raise servo.checks.CheckError(
                f"deployment '{deployment.name}' is missing annotations: {desc}",
                hint=f"Patch annotations via: `{command}`",
                remedy=lambda: _stream_remedy_command(command)
            )

    @servo.checks.require("PodSpec has expected labels")
    async def check_deployment_labels(self) -> None:
        if self.config.deployment:
            resource = "deployment"
            deployment = await servo.connectors.kubernetes.Deployment.read(
                self.config.deployment,
                self.config.namespace
            )
            assert deployment, f"failed to read deployment '{self.config.deployment}' in namespace '{self.config.namespace}'"
        elif self.config.rollout:
            resource = "rollout"
            deployment = await servo.connectors.kubernetes.Rollout.read(
                self.config.deployment,
                self.config.namespace
            )
            assert deployment, f"failed to read rollout '{self.config.rollout}' in namespace '{self.config.namespace}'"

        labels = deployment.pod_template_spec.metadata.labels or dict()
        # Add optimizer label to the static values
        required_labels = ENVOY_SIDECAR_LABELS.copy()
        required_labels['servo.opsani.com/optimizer'] = servo.connectors.kubernetes.dns_labelize(self.config.optimizer.id)

        # NOTE: Check for exact labels as this isn't configurable
        delta = dict(set(required_labels.items()) - set(labels.items()))
        if delta:
            desc = ', '.join(sorted(map('='.join, delta.items())))
            patch = {"spec": {"template": {"metadata": {"labels": delta}}}}
            patch_json = json.dumps(patch, indent=None)
            command = f"kubectl --namespace {self.config.namespace} patch {resource} {deployment.name} -p '{patch_json}'"
            raise servo.checks.CheckError(
                f"{resource} '{deployment.name}' is missing labels: {desc}",
                hint=f"Patch labels via: `{command}`",
                remedy=lambda: _stream_remedy_command(command)
            )

    @servo.checks.require("Deployment has Envoy sidecar container")
    async def check_deployment_envoy_sidecars(self) -> None:
        if self.config.deployment:
            deployment = await servo.connectors.kubernetes.Deployment.read(
                self.config.deployment,
                self.config.namespace
            )
            assert deployment, f"failed to read deployment '{self.config.deployment}' in namespace '{self.config.namespace}'"
            target_resource = f"deployment/{self.config.deployment}"
        elif self.config.rollout:
            deployment = await servo.connectors.kubernetes.Rollout.read(
                self.config.rollout,
                self.config.namespace
            )
            assert deployment, f"failed to read rollout '{self.config.rollout}' in namespace '{self.config.namespace}'"
            target_resource = f"rollout/{self.config.rollout}"

        # Search the containers list for the sidecar
        for container in deployment.containers:
            if container.name == "opsani-envoy":
                return

        port_switch = (
            f" --port {self.config.port}" if self.config.port is not None
            else ''
        )
        command = (
            f"kubectl exec -n {self.config.namespace} -c servo {self._servo_resource_target} -- "
            f"servo --token-file /servo/opsani.token inject-sidecar --namespace {self.config.namespace} --service {self.config.service}{port_switch} {target_resource}"
        )
        raise servo.checks.CheckError(
            f"deployment '{deployment.name}' pod template spec does not include envoy sidecar container ('opsani-envoy')",
            hint=f"Inject Envoy sidecar container via: `{command}`",
            remedy=lambda: _stream_remedy_command(command)
        )

    @servo.checks.require("Pods have Envoy sidecar containers")
    async def check_pod_envoy_sidecars(self) -> None:
        if self.config.deployment:
            deployment = await servo.connectors.kubernetes.Deployment.read(
                self.config.deployment,
                self.config.namespace
            )
            assert deployment, f"failed to read deployment '{self.config.deployment}' in namespace '{self.config.namespace}'"
        elif self.config.rollout:
            deployment = await servo.connectors.kubernetes.Rollout.read(
                self.config.rollout,
                self.config.namespace
            )
            assert deployment, f"failed to read rollout '{self.config.rollout}' in namespace '{self.config.namespace}'"

        pods_without_sidecars = []
        for pod in await deployment.get_pods():
            # Search the containers list for the sidecar
            if not pod.get_container('opsani-envoy'):
                pods_without_sidecars.append(pod)

        if pods_without_sidecars:
            desc = ', '.join(map(operator.attrgetter("name"), pods_without_sidecars))
            raise servo.checks.CheckError(f"pods '{desc}' do not have envoy sidecar container ('opsani-envoy')")

    ##
    # Connecting the dots

    @servo.require("Prometheus is discovering targets")
    async def check_prometheus_targets(self) -> None:
        pod = await self._read_servo_pod()
        if pod is None:
            raise servo.checks.CheckError(f"no servo pod was found")

        container = pod.get_container("prometheus")
        assert container, "could not find a Prometheus sidecar container"
        assert (
            len(container.obj.ports) == 1
        ), f"expected 1 container port but found {len(container.obj.ports)}"

        client = servo.connectors.prometheus.Client(base_url=self.config.prometheus_base_url)
        targets = await client.list_targets()
        assert len(targets.active) > 0, "no active targets were found"

        return f"found {targets.active} active targets"

    @servo.check("Envoy proxies are being scraped")
    async def check_envoy_sidecar_metrics(self) -> str:
        if self.config.deployment:
            resource = f"deploy/{self.config.deployment}"
        elif self.config.rollout:
            resource = f"rollout/{self.config.rollout}"
        # NOTE: We don't care about the response status code, we just want to see that traffic is being metered by Envoy
        metric = servo.connectors.prometheus.PrometheusMetric(
            "main_request_total",
            servo.types.Unit.requests_per_second,
            query=f'sum(envoy_cluster_upstream_rq_total{{opsani_role!="tuning", kubernetes_namespace="{self.config.namespace}"}})',
        )
        client = servo.connectors.prometheus.Client(base_url=self.config.prometheus_base_url)
        response = await client.query(metric)
        assert response.data, f"query returned no response data: '{metric.query}'"
        assert response.data.result_type == servo.connectors.prometheus.ResultType.vector, f"expected a vector result but found {response.data.result_type}"
        assert len(response.data) == 1, f"expected Prometheus API to return a single result for metric '{metric.name}' but found {len(response.data)}"
        result = response.data[0]
        timestamp, value = result.value
        if value in {None, 0.0}:
            command = f"kubectl exec -n {self.config.namespace} -c servo {self._servo_resource_target} -- sh -c \"kubectl port-forward --namespace={self.config.namespace} {resource} 9980 & echo 'GET http://localhost:9980/' | vegeta attack -duration 10s | vegeta report -every 3s\""
            raise servo.checks.CheckError(
                f"Envoy is not reporting any traffic to Prometheus for metric '{metric.name}' ({metric.query})",
                hint=f"Send traffic to your application on port 9980. Try `{command}`",
                remedy=lambda: _stream_remedy_command(command)
            )
        return f"{metric.name}={value}{metric.unit}"

    @servo.check("Traffic is proxied through Envoy")
    async def check_service_proxy(self) -> str:
        proxy_service_port = ENVOY_SIDECAR_DEFAULT_PORT  # TODO: move to configuration
        service = await servo.connectors.kubernetes.Service.read(self.config.service, self.config.namespace)
        if self.config.port:
            port = service.find_port(self.config.port)
        else:
            port = service.ports[0]

        # return if we are already proxying to Envoy
        if port.target_port == proxy_service_port:
            return

        # patch the target port to pass traffic through Envoy
        patch = {"spec": { "type": service.obj.spec.type, "ports": [ {"protocol": "TCP", "name": port.name, "port": port.port, "targetPort": proxy_service_port }]}}
        patch_json = json.dumps(patch, indent=None)
        command = f"kubectl --namespace {self.config.namespace} patch service {self.config.service} -p '{patch_json}'"
        raise servo.checks.CheckError(
            f"service '{service.name}' is not routing traffic through Envoy sidecar on port {proxy_service_port}",
            hint=f"Update target port via: `{command}`",
            remedy=lambda: _stream_remedy_command(command)
        )

    @servo.check("Tuning pod is running")
    async def check_tuning_is_running(self) -> None:
        # Generate a KubernetesConfiguration to initialize the optimization class
        kubernetes_config = self.config.generate_kubernetes_config()
        if self.config.deployment:
            deployment_config = kubernetes_config.deployments[0]
        elif self.config.rollout:
            deployment_config = kubernetes_config.rollouts[0]
        optimization = await servo.connectors.kubernetes.CanaryOptimization.create(
            deployment_config, timeout=kubernetes_config.timeout
        )

        # Ensure the tuning pod is available
        try:
            if optimization.tuning_pod is None:
                servo.logger.info(f"Creating tuning pod '{optimization.tuning_pod_name}'")
                await optimization.create_tuning_pod()
            else:
                servo.logger.info(f"Found existing tuning pod '{optimization.tuning_pod_name}'")

        except Exception as error:
            servo.logger.exception("Failed creating tuning Pod: {error}")
            raise servo.checks.CheckError(
                f"could not find tuning pod '{optimization.tuning_pod_name}''"
            ) from error

    @servo.check("Pods are processing traffic")
    async def check_traffic_metrics(self) -> str:
        metrics = [
            servo.connectors.prometheus.PrometheusMetric(
                "main_request_total",
                servo.types.Unit.requests_per_second,
                query=f'sum(envoy_cluster_upstream_rq_total{{opsani_role!="tuning", kubernetes_namespace="{self.config.namespace}"}})',
            ),
            servo.connectors.prometheus.PrometheusMetric(
                "tuning_request_total",
                servo.types.Unit.requests_per_second,
                query=f'sum(envoy_cluster_upstream_rq_total{{opsani_role="tuning", kubernetes_namespace="{self.config.namespace}"}})'
            ),
        ]
        client = servo.connectors.prometheus.Client(base_url=self.config.prometheus_base_url)
        summaries = []
        for metric in metrics:
            response = await client.query(metric)
            assert response.data.result_type == servo.connectors.prometheus.ResultType.vector, f"expected a vector result but found {response.data.result_type}"

            assert len(response.data) == 1, f"expected Prometheus API to return a single result for metric '{metric.name}' but found {len(response.data)}"

            result = response.data[0]
            value = result.value[1]
            assert value is not None and value > 0.0, f"Envoy is reporting a value of {value} which is not greater than zero for metric '{metric.name}' ({metric.query})"

            summaries.append(f"{metric.name}={value}{metric.unit}")
            return ", ".join(summaries)

    @property
    def _servo_resource_target(self) -> str:
        if pod_name := os.environ.get('POD_NAME'):
            return f"pods/{pod_name}"
        else:
            return "deployment/servo"


@servo.metadata(
    description="Optimize a single service via a tuning instance and an Envoy sidecar",
    version="2.0.0",
    homepage="https://github.com/opsani/servox",
    license=servo.License.apache2,
    maturity=servo.Maturity.stable,
)
class OpsaniDevConnector(servo.BaseConnector):
    """Opsani Dev is a turnkey solution for optimizing a single service."""
    config: OpsaniDevConfiguration

    @servo.on_event()
    async def attach(self, servo_: servo.Servo) -> None:
        await servo_.add_connector(
            "opsani-dev:kubernetes",
            servo.connectors.kubernetes.KubernetesConnector(
                optimizer=self.optimizer,
                config=self.config.generate_kubernetes_config(),
            ),
        )
        await servo_.add_connector(
            "opsani-dev:prometheus",
            servo.connectors.prometheus.PrometheusConnector(
                optimizer=self.optimizer,
                config=self.config.generate_prometheus_config(),
            ),
        )

    @servo.on_event()
    async def check(
        self,
        matching: Optional[servo.CheckFilter],
        halt_on: Optional[servo.ErrorSeverity] = servo.ErrorSeverity.critical,
    ) -> List[servo.Check]:
        return await OpsaniDevChecks.run(
            self.config, matching=matching, halt_on=halt_on
        )

async def _stream_remedy_command(command: str) -> None:
    await servo.utilities.subprocess.stream_subprocess_shell(
        command,
        stdout_callback=lambda msg: servo.logger.debug(f"[stdout] {msg}"),
        stderr_callback=lambda msg: servo.logger.warning(f"[stderr] {msg}"),
    )<|MERGE_RESOLUTION|>--- conflicted
+++ resolved
@@ -315,16 +315,6 @@
             # Apply any defaults/overrides for requests/limits from config
             servo.connectors.kubernetes.set_container_resource_defaults_from_config(container, self.config)
 
-<<<<<<< HEAD
-            # TODO: How do we handle when you just don't have any requests?
-            # assert container.resources.requests, "missing requests for container resources"
-            # assert container.resources.requests.get("cpu"), "missing request for resource 'cpu'"
-            # assert container.resources.requests.get("memory"), "missing request for resource 'memory'"
-
-            # assert container.resources.limits, "missing limits for container resources"
-            # assert container.resources.limits.get("cpu"), "missing limit for resource 'cpu'"
-            # assert container.resources.limits.get("memory"), "missing limit for resource 'memory'"
-=======
         for resource in servo.connectors.kubernetes.Resource.values():
             current_state = None
             container_requirements = container.get_resource_requirements(resource)
@@ -338,7 +328,6 @@
                 f"Deployment {self.config.deployment} target container {self.config.container} spec does not define the resource {resource}. "
                 f"At least one of the following must be specified: {', '.join(map(lambda req: req.resources_key, get_requirements))}"
             )
->>>>>>> f095cbe3
 
     @servo.checks.require("Target container resources fall within optimization range")
     async def check_target_container_resources_within_limits(self) -> None:
