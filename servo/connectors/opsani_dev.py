--- conflicted
+++ resolved
@@ -63,15 +63,9 @@
     container: str
     service: str
     port: Optional[Union[pydantic.StrictInt, str]] = None
-<<<<<<< HEAD
     cpu: Optional[CPU]
     memory: Optional[Memory]
-    env: Optional[list[servo.PydanticEnvironmentSettingAnnotation]]
-=======
-    cpu: CPU
-    memory: Memory
     env: Optional[servo.EnvironmentSettingList]
->>>>>>> cf1f5ab2
     static_environment_variables: Optional[Dict[str, str]]
     prometheus_base_url: str = PROMETHEUS_SIDECAR_BASE_URL
     envoy_sidecar_image: str = ENVOY_SIDECAR_IMAGE_TAG
@@ -116,7 +110,6 @@
         Returns:
             A Kubernetes connector configuration object.
         """
-
         strategy: Union[
             servo.connectors.kubernetes.CanaryOptimizationStrategyConfiguration,
             servo.connectors.kubernetes.DefaultOptimizationStrategyConfiguration,
@@ -130,7 +123,9 @@
                 )
             )
 
-            replicas = servo.Replicas(min=0, max=1, pinned=True)
+            replicas = servo.Replicas(
+                min=0, max=1, pinned=True  # NOTE always pinned for now
+            )
 
         else:
             # NOTE: currently assuming we NEVER want to adjust the main deployment with the opsani_dev connector
