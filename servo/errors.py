--- conflicted
+++ resolved
@@ -34,13 +34,8 @@
         self._reason = reason
         self._assembly = assembly or servo.Assembly.current()
         self._servo = servo_ or servo.Servo.current()
-<<<<<<< HEAD
-        self._connector = connector or servo.events._connector_context_var.get()
-        self._event = event or servo.events._event_context_var.get()
-=======
         self._connector = connector or getattr(self._servo, "connector", None)
         self._event = event or getattr(self._servo, "event", None)
->>>>>>> a6799f71
         self._created_at = datetime.datetime.now()
 
     @property
