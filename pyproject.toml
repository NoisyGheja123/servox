--- conflicted
+++ resolved
@@ -35,12 +35,7 @@
 colorama = "^0.4.4"
 pyfiglet = "^0.8.post1"
 curlify2 = "^1.0.0"
-<<<<<<< HEAD
-kubernetes-asyncio-cr-patch = "^12.1.2"
-statesman = "^1.0.2"
-=======
 kubernetes_asyncio = "^12.1.2"
->>>>>>> aca8d5e9
 
 [tool.poetry.dev-dependencies]
 pytest = "^6.2.4"
@@ -86,6 +81,7 @@
 bandit = "^1.7.0"
 watchgod = "^0.7"
 filelock = "^3.0.12"
+statesman = "^1.0.2"
 
 [tool.poetry.scripts]
 servo = "servo.entry_points:run_cli"
